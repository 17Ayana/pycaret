<<<<<<< HEAD
scipy~=1.7.0  # Not larger because of statsmodels
pandas>=1.3.0
=======
pandas
>>>>>>> 01ada43f
seaborn
matplotlib
IPython
joblib
scikit-learn>=1.0
ipywidgets
#yellowbrick>=1.3
yellowbrick@https://github.com/DistrictDataLabs/yellowbrick/archive/refs/heads/develop.zip
lightgbm>=2.3.1
plotly>=5.0.0
pyyaml<6.0.0
wordcloud
textblob
cufflinks>=0.17.0
umap-learn
pyLDAvis
gensim<4.0.0
spacy<2.4.0
nltk
mlxtend>=0.17.0
pyod
pandas-profiling>=2.8.0
kmodes>=0.10.1
mlflow
imbalanced-learn>=0.8.1
category-encoders>=2.2.2
scikit-plot #for lift and gain charts
Boruta
<<<<<<< HEAD

# Time-series
statsmodels~=0.12.1
sktime>=0.8.0
tbats>=1.1.0
pmdarima>=1.8.0
=======
scipy<1.8.0
>>>>>>> 01ada43f
<|MERGE_RESOLUTION|>--- conflicted
+++ resolved
@@ -1,9 +1,5 @@
-<<<<<<< HEAD
 scipy~=1.7.0  # Not larger because of statsmodels
 pandas>=1.3.0
-=======
-pandas
->>>>>>> 01ada43f
 seaborn
 matplotlib
 IPython
@@ -31,14 +27,4 @@
 imbalanced-learn>=0.8.1
 category-encoders>=2.2.2
 scikit-plot #for lift and gain charts
-Boruta
-<<<<<<< HEAD
-
-# Time-series
-statsmodels~=0.12.1
-sktime>=0.8.0
-tbats>=1.1.0
-pmdarima>=1.8.0
-=======
-scipy<1.8.0
->>>>>>> 01ada43f
+Boruta