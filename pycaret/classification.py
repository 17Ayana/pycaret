--- conflicted
+++ resolved
@@ -197,26 +197,9 @@
         range. Type of scaling is defined by the ``normalize_method`` parameter.
 
     normalize_method: str, default = 'zscore'
-<<<<<<< HEAD
-        Defines the method to be used for normalization. By default, normalize method
-        is set to 'zscore'. The standard zscore is calculated as z = (x - u) / s. The
-        other available options are:
-=======
         Defines the method for scaling. By default, normalize method is set to 'zscore'
         The standard zscore is calculated as z = (x - u) / s. Ignored when ``normalize`` 
         is not True. The other options are:
-
-        minmax  :   scales and translates each feature individually such that it is in 
-                    the range of 0 - 1.
-        
-        maxabs  :   scales and translates each feature individually such that the maximal 
-                    absolute value of each feature will be 1.0. It does not shift/center 
-                    the data, and thus does not destroy any sparsity.
-        
-        robust  :   scales and translates each feature according to the Interquartile 
-                    range. When the dataset contains outliers, robust scaler often gives 
-                    better results.
->>>>>>> 5c1ad093
     
         - 'minmax': scales and translates each feature individually such that it is in 
         the range of 0 - 1.
@@ -252,16 +235,9 @@
     pca_method: str, default = 'linear'
         The 'linear' method performs uses Singular Value  Decomposition. Other options are:
         
-<<<<<<< HEAD
         - kernel: dimensionality reduction through the use of RVF kernel.
-        - incremental: replacement for 'linear' pca when the dataset to be decomposed is 
-        too large to fit in memory
-
-=======
-        kernel      : dimensionality reduction through the use of RVF kernel.  
-        
-        incremental : replacement for 'linear' pca when the dataset is too large.
->>>>>>> 5c1ad093
+        - incremental: replacement for 'linear' pca when the dataset is too large.
+
 
     pca_components: int or float, default = None
         Number of components to keep. if pca_components is a float, it is treated as a 
