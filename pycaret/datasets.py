# Module: Datasets
# Author: Moez Ali <moez.ali@queensu.ca>
# License: MIT


def get_data(
<<<<<<< HEAD
    dataset="index",
    save_copy=False,
    profile=False,
    verbose=True,
    address="https://raw.githubusercontent.com/pycaret/pycaret/master/datasets/",
=======
    dataset: str = "index",
    folder: str = "common",
    index: bool = False,
    save_copy: bool = False,
    profile=False,
    verbose=True,
>>>>>>> 8a0c5590
):

    """
    This function loads sample datasets from git repository. List of available
    datasets can be checked using ``get_data('index')``.


    Example
    -------
    >>> from pycaret.datasets import get_data
    >>> all_datasets = get_data('index')
    >>> juice = get_data('juice')


    dataset: str, default = 'index'
        Index value of dataset.


    save_copy: bool, default = False
        When set to true, it saves a copy in current working directory.


    profile: bool, default = False
        When set to true, an interactive EDA report is displayed.


    verbose: bool, default = True
        When set to False, head of data is not displayed.

    address: string, default = "https://raw.githubusercontent.com/pycaret/pycaret/master/datasets/"
        Download url of dataset. For people have difficulty linking to github, they can change
        the default address to their own (e.g. "https://gitee.com/IncubatorShokuhou/pycaret/raw/master/datasets/")


    Returns:
        pandas.DataFrame


    Warnings
    --------
    - Use of ``get_data`` requires internet connection.


    Raises
    ------
    ImportError
        When trying to import time series datasets that require sktime,
        but sktime has not been installed.
    """

    import pandas as pd
    import os.path
    from IPython.display import display

    root = "https://raw.githubusercontent.com/pycaret/datasets/main/"
    data_dir = "data/"
    meta_dir = "meta/"

    extension = ".csv"

    if index:
        filename = "index.csv"
        complete_address = root + meta_dir + folder + "/" + filename
    else:
        filename = str(dataset) + extension
        complete_address = root + data_dir + folder + "/" + filename

    sktime_datasets = ["airline", "lynx", "uschange"]

    if os.path.isfile(filename) and not index:
        data = pd.read_csv(filename)
    elif dataset in sktime_datasets:
        try:
            from sktime.datasets import load_airline, load_lynx, load_uschange
        except ImportError as e:
            print(e)
            raise ImportError(
                f"Dataset '{dataset}' is meant for time series analysis and needs"
                " the sktime library to be installed."
            )

        ts_dataset_mapping = {
            "airline": load_airline,
            "lynx": load_lynx,
            "uschange": load_uschange,
        }
        data = ts_dataset_mapping.get(dataset)()
        if isinstance(data, tuple):
            data = data[0]  # ignoring X for now (univariate only)
    else:
        data = pd.read_csv(complete_address)

    # create a copy for pandas profiler
    data_for_profiling = data.copy()

    if save_copy:
        save_name = filename
        data.to_csv(save_name, index=False)

    if dataset == "index":
        display(data)

    else:
        if profile:
            import pandas_profiling

            pf = pandas_profiling.ProfileReport(data_for_profiling)
            display(pf)

        else:
            if verbose:
                display(data.head())

    return data<|MERGE_RESOLUTION|>--- conflicted
+++ resolved
@@ -4,20 +4,13 @@
 
 
 def get_data(
-<<<<<<< HEAD
-    dataset="index",
-    save_copy=False,
-    profile=False,
-    verbose=True,
-    address="https://raw.githubusercontent.com/pycaret/pycaret/master/datasets/",
-=======
     dataset: str = "index",
     folder: str = "common",
     index: bool = False,
     save_copy: bool = False,
     profile=False,
     verbose=True,
->>>>>>> 8a0c5590
+    address="https://raw.githubusercontent.com/pycaret/datasets/main/",
 ):
 
     """
@@ -47,7 +40,7 @@
     verbose: bool, default = True
         When set to False, head of data is not displayed.
 
-    address: string, default = "https://raw.githubusercontent.com/pycaret/pycaret/master/datasets/"
+    address: string, default = "https://raw.githubusercontent.com/pycaret/datasets/main/"
         Download url of dataset. For people have difficulty linking to github, they can change
         the default address to their own (e.g. "https://gitee.com/IncubatorShokuhou/pycaret/raw/master/datasets/")
 
@@ -72,7 +65,7 @@
     import os.path
     from IPython.display import display
 
-    root = "https://raw.githubusercontent.com/pycaret/datasets/main/"
+    root = address
     data_dir = "data/"
     meta_dir = "meta/"
 
