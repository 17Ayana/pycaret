# Module: Classification
# Author: Moez Ali <moez.ali@queensu.ca>
# License: MIT
# Release: PyCaret 2.2
# Last modified : 26/08/2020

from enum import Enum, auto
import math
from pycaret.internal.meta_estimators import (
    PowerTransformedTargetRegressor,
    get_estimator_from_meta_estimator,
)
from pycaret.internal.pipeline import (
    add_estimator_to_pipeline,
    get_pipeline_estimator_label,
    make_internal_pipeline,
    estimator_pipeline,
    merge_pipelines,
    Pipeline as InternalPipeline,
)
from pycaret.internal.utils import (
    color_df,
    normalize_custom_transformers,
    nullcontext,
    true_warm_start,
    can_early_stop,
    infer_ml_usecase,
)
import pycaret.internal.patches.sklearn
import pycaret.internal.patches.yellowbrick
from pycaret.internal.logging import get_logger
from pycaret.internal.plotting import show_yellowbrick_plot, MatplotlibDefaultDPI
from pycaret.internal.Display import Display
from pycaret.internal.distributions import *
from pycaret.internal.validation import *
import pycaret.containers.metrics.classification
import pycaret.containers.metrics.regression
import pycaret.containers.metrics.clustering
import pycaret.containers.metrics.anomaly
import pycaret.containers.models.classification
import pycaret.containers.models.regression
import pycaret.containers.models.clustering
import pycaret.containers.models.anomaly
import pycaret.internal.preprocess
import pandas as pd
import numpy as np
import os
import sys
import datetime
import time
import random
import gc
import multiprocessing
from copy import deepcopy
from sklearn.base import clone
from sklearn.exceptions import NotFittedError
from sklearn.compose import TransformedTargetRegressor
from sklearn.preprocessing import LabelEncoder
from typing import List, Tuple, Any, Union, Optional, Dict
import warnings
from IPython.utils import io
import traceback
from unittest.mock import patch
import plotly.express as px
import plotly.graph_objects as go
import scikitplot as skplt

warnings.filterwarnings("ignore")

_available_plots = {}


class MLUsecase(Enum):
    CLASSIFICATION = auto()
    REGRESSION = auto()
    CLUSTERING = auto()
    ANOMALY = auto()


def _is_unsupervised(ml_usecase: MLUsecase) -> bool:
    return ml_usecase == MLUsecase.CLUSTERING or ml_usecase == MLUsecase.ANOMALY


def setup(
    data: pd.DataFrame,
    target: str,
    ml_usecase: str,
    available_plots: dict,
    train_size: float = 0.7,
    test_data: Optional[pd.DataFrame] = None,
    preprocess: bool = True,
    imputation_type: str = "simple",
    iterative_imputation_iters: int = 5,
    categorical_features: Optional[List[str]] = None,
    categorical_imputation: str = "mode",
    categorical_iterative_imputer: Union[str, Any] = "lightgbm",
    ordinal_features: Optional[Dict[str, list]] = None,
    high_cardinality_features: Optional[List[str]] = None,
    high_cardinality_method: str = "frequency",
    numeric_features: Optional[List[str]] = None,
    numeric_imputation: str = "mean",  # method 'zero' added in pycaret==2.1
    numeric_iterative_imputer: Union[str, Any] = "lightgbm",
    date_features: Optional[List[str]] = None,
    ignore_features: Optional[List[str]] = None,
    normalize: bool = False,
    normalize_method: str = "zscore",
    transformation: bool = False,
    transformation_method: str = "yeo-johnson",
    handle_unknown_categorical: bool = True,
    unknown_categorical_method: str = "least_frequent",
    pca: bool = False,
    pca_method: str = "linear",
    pca_components: Optional[float] = None,
    ignore_low_variance: bool = False,
    combine_rare_levels: bool = False,
    rare_level_threshold: float = 0.10,
    bin_numeric_features: Optional[List[str]] = None,
    remove_outliers: bool = False,
    outliers_threshold: float = 0.05,
    remove_multicollinearity: bool = False,
    multicollinearity_threshold: float = 0.9,
    remove_perfect_collinearity: bool = True,
    create_clusters: bool = False,
    cluster_iter: int = 20,
    polynomial_features: bool = False,
    polynomial_degree: int = 2,
    trigonometry_features: bool = False,
    polynomial_threshold: float = 0.1,
    group_features: Optional[List[str]] = None,
    group_names: Optional[List[str]] = None,
    feature_selection: bool = False,
    feature_selection_threshold: float = 0.8,
    feature_selection_method: str = "classic",  # boruta algorithm added in pycaret==2.1
    feature_interaction: bool = False,
    feature_ratio: bool = False,
    interaction_threshold: float = 0.01,
    # classification specific
    fix_imbalance: bool = False,
    fix_imbalance_method: Optional[Any] = None,
    # regression specific
    transform_target=False,
    transform_target_method="box-cox",
    data_split_shuffle: bool = True,
    data_split_stratify: Union[bool, List[str]] = False,  # added in pycaret==2.2
    fold_strategy: Union[str, Any] = "kfold",  # added in pycaret==2.2
    fold: int = 10,  # added in pycaret==2.2
    fold_shuffle: bool = False,
    fold_groups: Optional[Union[str, pd.DataFrame]] = None,
    n_jobs: Optional[int] = -1,
    use_gpu: bool = False,  # added in pycaret==2.1
    custom_pipeline: Union[
        Any, Tuple[str, Any], List[Any], List[Tuple[str, Any]]
    ] = None,
    html: bool = True,
    session_id: Optional[int] = None,
    log_experiment: bool = False,
    experiment_name: Optional[str] = None,
    log_plots: Union[bool, list] = False,
    log_profile: bool = False,
    log_data: bool = False,
    silent: bool = False,
    verbose: bool = True,
    profile: bool = False,
    profile_kwargs: Dict[str, Any] = None,
    display: Optional[Display] = None,
):

    """
    This function initializes the environment in pycaret and creates the transformation
    pipeline to prepare the data for modeling and deployment. setup() must called before
    executing any other function in pycaret. It takes two mandatory parameters:
    data and name of the target column.

    All other parameters are optional.

    """

    function_params_str = ", ".join(
        [f"{k}={v}" for k, v in locals().items() if k != "data"]
    )

    global _available_plots

    _available_plots = available_plots

    warnings.filterwarnings("ignore")

    from pycaret.utils import __version__

    ver = __version__

    # create logger
    global logger

    logger = get_logger()

    logger.info("PyCaret Supervised Module")
    logger.info(f"ML Usecase: {ml_usecase}")
    logger.info(f"version {ver}")
    logger.info("Initializing setup()")
    logger.info(f"setup({function_params_str})")

    # logging environment and libraries
    logger.info("Checking environment")

    from platform import python_version, platform, python_build, machine

    logger.info(f"python_version: {python_version()}")
    logger.info(f"python_build: {python_build()}")
    logger.info(f"machine: {machine()}")
    logger.info(f"platform: {platform()}")

    try:
        import psutil

        logger.info(f"Memory: {psutil.virtual_memory()}")
        logger.info(f"Physical Core: {psutil.cpu_count(logical=False)}")
        logger.info(f"Logical Core: {psutil.cpu_count(logical=True)}")
    except:
        logger.warning(
            "cannot find psutil installation. memory not traceable. Install psutil using pip to enable memory logging."
        )

    logger.info("Checking libraries")

    try:
        from pandas import __version__

        logger.info(f"pd=={__version__}")
    except:
        logger.warning("pandas not found")

    try:
        from numpy import __version__

        logger.info(f"numpy=={__version__}")
    except:
        logger.warning("numpy not found")

    try:
        from sklearn import __version__

        logger.info(f"sklearn=={__version__}")
    except:
        logger.warning("sklearn not found")

    try:
        from xgboost import __version__

        logger.info(f"xgboost=={__version__}")
    except:
        logger.warning("xgboost not found")

    try:
        from lightgbm import __version__

        logger.info(f"lightgbm=={__version__}")
    except:
        logger.warning("lightgbm not found")

    try:
        from catboost import __version__

        logger.info(f"catboost=={__version__}")
    except:
        logger.warning("catboost not found")

    try:
        from mlflow.version import VERSION

        warnings.filterwarnings("ignore")
        logger.info(f"mlflow=={VERSION}")
    except:
        logger.warning("mlflow not found")

    # run_time
    runtime_start = time.time()

    logger.info("Checking Exceptions")

    # checking data type
    if not isinstance(data, pd.DataFrame):
        raise TypeError(f"data passed must be of type pandas.DataFrame")
    if data.shape[0] == 0:
        raise ValueError(f"data passed must be a positive dataframe")

    # checking train size parameter
    if type(train_size) is not float:
        raise TypeError("train_size parameter only accepts float value.")
    if train_size <= 0 or train_size > 1:
        raise ValueError("train_size parameter has to be positive and not above 1.")

    possible_ml_usecases = ["classification", "regression", "clustering", "anomaly"]
    if ml_usecase not in possible_ml_usecases:
        raise ValueError(
            f"ml_usecase must be one of {', '.join(possible_ml_usecases)}."
        )

    ml_usecase = MLUsecase[ml_usecase.upper()]

    # checking target parameter
    if not _is_unsupervised(ml_usecase) and target not in data.columns:
        raise ValueError(
            f"Target parameter: {target} does not exist in the data provided."
        )

    # checking session_id
    if session_id is not None:
        if type(session_id) is not int:
            raise TypeError("session_id parameter must be an integer.")

    # checking profile parameter
    if type(profile) is not bool:
        raise TypeError("profile parameter only accepts True or False.")

    if profile_kwargs is not None:
        if type(profile_kwargs) is not dict:
            raise TypeError("profile_kwargs can only be a dict.")
    else:
        profile_kwargs = {}

    # checking normalize parameter
    if type(normalize) is not bool:
        raise TypeError("normalize parameter only accepts True or False.")

    # checking transformation parameter
    if type(transformation) is not bool:
        raise TypeError("transformation parameter only accepts True or False.")

    all_cols = list(data.columns)
    if not _is_unsupervised(ml_usecase):
        all_cols.remove(target)

    # checking imputation type
    allowed_imputation_type = ["simple", "iterative"]
    if imputation_type not in allowed_imputation_type:
        raise ValueError(
            "imputation_type parameter only accepts 'simple' or 'iterative'."
        )

    if type(iterative_imputation_iters) is not int or iterative_imputation_iters <= 0:
        raise TypeError(
            "iterative_imputation_iters parameter must be an integer greater than 0."
        )

    # checking categorical imputation
    allowed_categorical_imputation = ["constant", "mode"]
    if categorical_imputation not in allowed_categorical_imputation:
        raise ValueError(
            f"categorical_imputation param only accepts {', '.join(allowed_categorical_imputation)}."
        )

    # ordinal_features
    if ordinal_features is not None:
        if type(ordinal_features) is not dict:
            raise TypeError(
                "ordinal_features must be of type dictionary with column name as key "
                "and ordered values as list."
            )

    # ordinal features check
    if ordinal_features is not None:
        ordinal_features = ordinal_features.copy()
        data_cols = data.columns.drop(target, errors="ignore")
        ord_keys = ordinal_features.keys()

        for i in ord_keys:
            if i not in data_cols:
                raise ValueError(
                    "Column name passed as a key in ordinal_features param doesnt exist."
                )

        for k in ord_keys:
            if data[k].nunique() != len(ordinal_features[k]):
                raise ValueError(
                    "Levels passed in ordinal_features param doesnt match with levels in data."
                )

        for i in ord_keys:
            value_in_keys = ordinal_features.get(i)
            value_in_data = list(data[i].unique().astype(str))
            for j in value_in_keys:
                if str(j) not in value_in_data:
                    raise ValueError(
                        f"Column name '{i}' doesn't contain any level named '{j}'."
                    )

    # high_cardinality_features
    if high_cardinality_features is not None:
        if type(high_cardinality_features) is not list:
            raise TypeError(
                "high_cardinality_features param only accepts name of columns as a list."
            )
        data_cols = data.columns.drop(target, errors="ignore")
        for high_cardinality_feature in high_cardinality_features:
            if high_cardinality_feature not in data_cols:
                raise ValueError(
                    f"Item {high_cardinality_feature} in high_cardinality_features parameter is either target "
                    f"column or doesn't exist in the dataset."
                )

    # stratify
    if data_split_stratify:
        if (
            type(data_split_stratify) is not list
            and type(data_split_stratify) is not bool
        ):
            raise TypeError(
                "data_split_stratify parameter only accepts a bool or a list of strings."
            )

        if not data_split_shuffle:
            raise TypeError(
                "data_split_stratify parameter requires data_split_shuffle to be set to True."
            )

    # high_cardinality_methods
    high_cardinality_allowed_methods = ["frequency", "clustering"]
    if high_cardinality_method not in high_cardinality_allowed_methods:
        raise ValueError(
            f"high_cardinality_method parameter only accepts {', '.join(high_cardinality_allowed_methods)}."
        )

    # checking numeric imputation
    allowed_numeric_imputation = ["mean", "median", "zero"]
    if numeric_imputation not in allowed_numeric_imputation:
        raise ValueError(
            f"numeric_imputation parameter only accepts {', '.join(allowed_numeric_imputation)}."
        )

    # checking normalize method
    allowed_normalize_method = ["zscore", "minmax", "maxabs", "robust"]
    if normalize_method not in allowed_normalize_method:
        raise ValueError(
            f"normalize_method parameter only accepts {', '.join(allowed_normalize_method)}."
        )

    # checking transformation method
    allowed_transformation_method = ["yeo-johnson", "quantile"]
    if transformation_method not in allowed_transformation_method:
        raise ValueError(
            f"transformation_method parameter only accepts {', '.join(allowed_transformation_method)}."
        )

    # handle unknown categorical
    if type(handle_unknown_categorical) is not bool:
        raise TypeError(
            "handle_unknown_categorical parameter only accepts True or False."
        )

    # unknown categorical method
    unknown_categorical_method_available = ["least_frequent", "most_frequent"]

    if unknown_categorical_method not in unknown_categorical_method_available:
        raise TypeError(
            f"unknown_categorical_method parameter only accepts {', '.join(unknown_categorical_method_available)}."
        )

    # check pca
    if type(pca) is not bool:
        raise TypeError("PCA parameter only accepts True or False.")

    # pca method check
    allowed_pca_methods = ["linear", "kernel", "incremental"]
    if pca_method not in allowed_pca_methods:
        raise ValueError(
            f"pca method parameter only accepts {', '.join(allowed_pca_methods)}."
        )

    # pca components check
    if pca is True:
        if pca_method != "linear":
            if pca_components is not None:
                if (type(pca_components)) is not int:
                    raise TypeError(
                        "pca_components parameter must be integer when pca_method is not 'linear'."
                    )

    # pca components check 2
    if pca is True:
        if pca_method != "linear":
            if pca_components is not None:
                if pca_components > len(data.columns) - 1:
                    raise TypeError(
                        "pca_components parameter cannot be greater than original features space."
                    )

    # pca components check 3
    if pca is True:
        if pca_method == "linear":
            if pca_components is not None:
                if type(pca_components) is not float:
                    if pca_components > len(data.columns) - 1:
                        raise TypeError(
                            "pca_components parameter cannot be greater than original features space or float between 0 - 1."
                        )

    # check ignore_low_variance
    if type(ignore_low_variance) is not bool:
        raise TypeError("ignore_low_variance parameter only accepts True or False.")

    # check ignore_low_variance
    if type(combine_rare_levels) is not bool:
        raise TypeError("combine_rare_levels parameter only accepts True or False.")

    # check rare_level_threshold
    if type(rare_level_threshold) is not float and \
            rare_level_threshold < 0 or rare_level_threshold > 1:
        raise TypeError("rare_level_threshold parameter must be a float between 0 and 1.")

    # bin numeric features
    if bin_numeric_features is not None:
        if type(bin_numeric_features) is not list:
            raise TypeError("bin_numeric_features parameter must be a list.")
        for bin_numeric_feature in bin_numeric_features:
            if type(bin_numeric_feature) is not str:
                raise TypeError("bin_numeric_features parameter item must be a string.")
            if bin_numeric_feature not in all_cols:
                raise ValueError(
                    f"bin_numeric_feature: {bin_numeric_feature} is either target column or "
                    f"does not exist in the dataset."
                )

    # remove_outliers
    if type(remove_outliers) is not bool:
        raise TypeError("remove_outliers parameter only accepts True or False.")

    # outliers_threshold
    if type(outliers_threshold) is not float:
        raise TypeError("outliers_threshold must be a float between 0 and 1.")

    # remove_multicollinearity
    if type(remove_multicollinearity) is not bool:
        raise TypeError(
            "remove_multicollinearity parameter only accepts True or False."
        )

    # multicollinearity_threshold
    if type(multicollinearity_threshold) is not float:
        raise TypeError("multicollinearity_threshold must be a float between 0 and 1.")

    # create_clusters
    if type(create_clusters) is not bool:
        raise TypeError("create_clusters parameter only accepts True or False.")

    # cluster_iter
    if type(cluster_iter) is not int:
        raise TypeError("cluster_iter must be a integer greater than 1.")

    # polynomial_features
    if type(polynomial_features) is not bool:
        raise TypeError("polynomial_features only accepts True or False.")

    # polynomial_degree
    if type(polynomial_degree) is not int:
        raise TypeError("polynomial_degree must be an integer.")

    # polynomial_features
    if type(trigonometry_features) is not bool:
        raise TypeError("trigonometry_features only accepts True or False.")

    # polynomial threshold
    if type(polynomial_threshold) is not float:
        raise TypeError("polynomial_threshold must be a float between 0 and 1.")

    # group features
    if group_features is not None:
        if type(group_features) is not list:
            raise TypeError("group_features must be of type list.")

    if group_names is not None:
        if type(group_names) is not list:
            raise TypeError("group_names must be of type list.")

    # cannot drop target
    if ignore_features is not None:
        if target in ignore_features:
            raise ValueError("cannot drop target column.")

    # feature_selection
    if type(feature_selection) is not bool:
        raise TypeError("feature_selection only accepts True or False.")

    # feature_selection_threshold
    if type(feature_selection_threshold) is not float:
        raise TypeError("feature_selection_threshold must be a float between 0 and 1.")

    # feature_selection_method
    feature_selection_methods = ["boruta", "classic"]
    if feature_selection_method not in feature_selection_methods:
        raise TypeError(
            f"feature_selection_method must be one of {', '.join(feature_selection_methods)}"
        )

    # feature_interaction
    if type(feature_interaction) is not bool:
        raise TypeError("feature_interaction only accepts True or False.")

    # feature_ratio
    if type(feature_ratio) is not bool:
        raise TypeError("feature_ratio only accepts True or False.")

    # interaction_threshold
    if type(interaction_threshold) is not float:
        raise TypeError("interaction_threshold must be a float between 0 and 1.")

    # categorical
    if categorical_features is not None:
        for i in categorical_features:
            if i not in all_cols:
                raise ValueError(
                    "Column type forced is either target column or doesn't exist in the dataset."
                )

    # numeric
    if numeric_features is not None:
        for i in numeric_features:
            if i not in all_cols:
                raise ValueError(
                    "Column type forced is either target column or doesn't exist in the dataset."
                )

    # date features
    if date_features is not None:
        for i in date_features:
            if i not in all_cols:
                raise ValueError(
                    "Column type forced is either target column or doesn't exist in the dataset."
                )

    # drop features
    if ignore_features is not None:
        for i in ignore_features:
            if i not in all_cols:
                raise ValueError(
                    "Feature ignored is either target column or doesn't exist in the dataset."
                )

    # log_experiment
    if type(log_experiment) is not bool:
        raise TypeError("log_experiment parameter only accepts True or False.")

    # log_profile
    if type(log_profile) is not bool:
        raise TypeError("log_profile parameter only accepts True or False.")

    # experiment_name
    if experiment_name is not None:
        if type(experiment_name) is not str:
            raise TypeError("experiment_name parameter must be str if not None.")

    # silent
    if type(silent) is not bool:
        raise TypeError("silent parameter only accepts True or False.")

    # remove_perfect_collinearity
    if type(remove_perfect_collinearity) is not bool:
        raise TypeError(
            "remove_perfect_collinearity parameter only accepts True or False."
        )

    # html
    if type(html) is not bool:
        raise TypeError("html parameter only accepts True or False.")

    # use_gpu
    if use_gpu != "force" and type(use_gpu) is not bool:
        raise TypeError("use_gpu parameter only accepts 'force', True or False.")

    # data_split_shuffle
    if type(data_split_shuffle) is not bool:
        raise TypeError("data_split_shuffle parameter only accepts True or False.")

    possible_fold_strategy = ["kfold", "stratifiedkfold", "groupkfold", "timeseries"]
    if not (
        fold_strategy in possible_fold_strategy
        or is_sklearn_cv_generator(fold_strategy)
    ):
        raise TypeError(
            f"fold_strategy parameter must be either a scikit-learn compatible CV generator object or one of {', '.join(possible_fold_strategy)}."
        )

    if fold_strategy == "groupkfold" and (fold_groups is None or len(fold_groups) == 0):
        raise ValueError(
            "'groupkfold' fold_strategy requires 'fold_groups' to be a non-empty array-like object."
        )

    if isinstance(fold_groups, str):
        if fold_groups not in all_cols:
            raise ValueError(
                f"Column {fold_groups} used for fold_groups is not present in the dataset."
            )

    # checking fold parameter
    if type(fold) is not int:
        raise TypeError("fold parameter only accepts integer value.")

    # fold_shuffle
    if type(fold_shuffle) is not bool:
        raise TypeError("fold_shuffle parameter only accepts True or False.")

    # log_plots
    if isinstance(log_plots, list):
        for i in log_plots:
            if i not in _available_plots:
                raise ValueError(
                    f"Incorrect value for log_plots '{i}'. Possible values are: {', '.join(_available_plots.keys())}."
                )
    elif type(log_plots) is not bool:
        raise TypeError("log_plots parameter must be a bool or a list.")

    # log_data
    if type(log_data) is not bool:
        raise TypeError("log_data parameter only accepts True or False.")

    # fix_imbalance
    if type(fix_imbalance) is not bool:
        raise TypeError("fix_imbalance parameter only accepts True or False.")

    # fix_imbalance_method
    if fix_imbalance:
        if fix_imbalance_method is not None:
            if hasattr(fix_imbalance_method, "fit_resample"):
                pass
            else:
                raise TypeError(
                    "fix_imbalance_method must contain resampler with fit_resample method."
                )

    # check transform_target
    if type(transform_target) is not bool:
        raise TypeError("transform_target parameter only accepts True or False.")

    # transform_target_method
    allowed_transform_target_method = ["box-cox", "yeo-johnson"]
    if transform_target_method not in allowed_transform_target_method:
        raise ValueError(
            f"transform_target_method param only accepts {', '.join(allowed_transform_target_method)}."
        )

    # pandas option
    pd.set_option("display.max_columns", 500)
    pd.set_option("display.max_rows", 500)

    # generate USI for mlflow tracking
    import secrets

    # declaring global variables to be accessed by other functions
    logger.info("Declaring global variables")
    global _ml_usecase, USI, html_param, X, y, X_train, X_test, y_train, y_test, seed, prep_pipe, experiment__, fold_shuffle_param, n_jobs_param, _gpu_n_jobs_param, create_model_container, master_model_container, display_container, exp_name_log, logging_param, log_plots_param, fix_imbalance_param, fix_imbalance_method_param, transform_target_param, transform_target_method_param, data_before_preprocess, target_param, gpu_param, _all_models, _all_models_internal, _all_metrics, _internal_pipeline, stratify_param, fold_generator, fold_param, fold_groups_param, imputation_regressor, imputation_classifier, iterative_imputation_iters_param

    USI = secrets.token_hex(nbytes=2)
    logger.info(f"USI: {USI}")

    _ml_usecase = ml_usecase

    global pycaret_globals
    supervised_globals = {
        "y",
        "X_train",
        "X_test",
        "y_train",
        "y_test",
    }
    common_globals = {
        "_ml_usecase",
        "_available_plots",
        "pycaret_globals",
        "USI",
        "html_param",
        "X",
        "seed",
        "prep_pipe",
        "experiment__",
        "n_jobs_param",
        "_gpu_n_jobs_param",
        "create_model_container",
        "master_model_container",
        "display_container",
        "exp_name_log",
        "logging_param",
        "log_plots_param",
        "transform_target_param",
        "transform_target_method_param",
        "data_before_preprocess",
        "target_param",
        "gpu_param",
        "_all_models",
        "_all_models_internal",
        "_all_metrics",
        "_internal_pipeline",
        "imputation_regressor",
        "imputation_classifier",
        "iterative_imputation_iters_param",
        "fold_shuffle_param",
        "fix_imbalance_param",
        "fix_imbalance_method_param",
        "stratify_param",
        "fold_generator",
        "fold_param",
        "fold_groups_param",
    }
    if not _is_unsupervised(_ml_usecase):
        pycaret_globals = common_globals.union(supervised_globals)
    else:
        pycaret_globals = common_globals

    logger.info(f"pycaret_globals: {pycaret_globals}")

    # create html_param
    html_param = html

    logger.info("Preparing display monitor")

    if not display:
        # progress bar
        max_steps = 3

        progress_args = {"max": max_steps}
        timestampStr = datetime.datetime.now().strftime("%H:%M:%S")
        monitor_rows = [
            ["Initiated", ". . . . . . . . . . . . . . . . . .", timestampStr],
            ["Status", ". . . . . . . . . . . . . . . . . .", "Loading Dependencies"],
        ]
        display = Display(
            verbose=verbose,
            html_param=html_param,
            progress_args=progress_args,
            monitor_rows=monitor_rows,
        )

        display.display_progress()
        display.display_monitor()

    logger.info("Importing libraries")

    # general dependencies

    from sklearn.model_selection import train_test_split

    # setting sklearn config to print all parameters including default
    import sklearn

    sklearn.set_config(print_changed_only=False)

    # define highlight function for function grid to display
    def highlight_max(s):
        is_max = s == True
        return ["background-color: lightgreen" if v else "" for v in is_max]

    logger.info("Copying data for preprocessing")

    # copy original data for pandas profiler
    data_before_preprocess = data.copy()

    # generate seed to be used globally
    seed = random.randint(150, 9000) if session_id is None else session_id

    np.random.seed(seed)

    _internal_pipeline = []

    """
    preprocessing starts here
    """

    display.update_monitor(1, "Preparing Data for Modeling")
    display.display_monitor()

    # define parameters for preprocessor

    logger.info("Declaring preprocessing parameters")

    # categorical features
    cat_features_pass = categorical_features or []

    # numeric features
    numeric_features_pass = numeric_features or []

    # drop features
    ignore_features_pass = ignore_features or []

    # date features
    date_features_pass = date_features or []

    # categorical imputation strategy
    cat_dict = {"constant": "not_available", "mode": "most frequent"}
    categorical_imputation_pass = cat_dict[categorical_imputation]

    # transformation method strategy
    trans_dict = {"yeo-johnson": "yj", "quantile": "quantile"}
    trans_method_pass = trans_dict[transformation_method]

    # pass method
    pca_dict = {
        "linear": "pca_liner",
        "kernel": "pca_kernal",
        "incremental": "incremental",
        "pls": "pls",
    }
    pca_method_pass = pca_dict[pca_method]

    # pca components
    if pca is True:
        if pca_components is None:
            if pca_method == "linear":
                pca_components_pass = 0.99
            else:
                pca_components_pass = int((len(data.columns) - 1) * 0.5)

        else:
            pca_components_pass = pca_components

    else:
        pca_components_pass = 0.99

    apply_binning_pass = False if bin_numeric_features is None else True
    features_to_bin_pass = bin_numeric_features or []

    # trignometry
    trigonometry_features_pass = ["sin", "cos", "tan"] if trigonometry_features else []

    # group features
    # =============#

    # apply grouping
    apply_grouping_pass = True if group_features is not None else False

    # group features listing
    if apply_grouping_pass is True:

        if type(group_features[0]) is str:
            group_features_pass = []
            group_features_pass.append(group_features)
        else:
            group_features_pass = group_features

    else:

        group_features_pass = [[]]

    # group names
    if apply_grouping_pass is True:

        if (group_names is None) or (len(group_names) != len(group_features_pass)):
            group_names_pass = list(np.arange(len(group_features_pass)))
            group_names_pass = [f"group_{i}" for i in group_names_pass]

        else:
            group_names_pass = group_names

    else:
        group_names_pass = []

    # feature interactions

    apply_feature_interactions_pass = (
        True if feature_interaction or feature_ratio else False
    )

    interactions_to_apply_pass = []

    if feature_interaction:
        interactions_to_apply_pass.append("multiply")

    if feature_ratio:
        interactions_to_apply_pass.append("divide")

    # unknown categorical
    unkn_dict = {"least_frequent": "least frequent", "most_frequent": "most frequent"}
    unknown_categorical_method_pass = unkn_dict[unknown_categorical_method]

    # ordinal_features
    apply_ordinal_encoding_pass = True if ordinal_features is not None else False

    ordinal_columns_and_categories_pass = (
        ordinal_features if apply_ordinal_encoding_pass else {}
    )

    apply_cardinality_reduction_pass = (
        True if high_cardinality_features is not None else False
    )

    hi_card_dict = {"frequency": "count", "clustering": "cluster"}
    cardinal_method_pass = hi_card_dict[high_cardinality_method]

    cardinal_features_pass = (
        high_cardinality_features if apply_cardinality_reduction_pass else []
    )

    display_dtypes_pass = False if silent else True

    # transform target method
    transform_target_param = transform_target
    transform_target_method_param = transform_target_method

    # create n_jobs_param
    n_jobs_param = n_jobs

    cuml_version = None
    if use_gpu:
        try:
            from cuml import __version__

            cuml_version = __version__
            logger.info(f"cuml=={cuml_version}")

            cuml_version = cuml_version.split(".")
            cuml_version = (int(cuml_version[0]), int(cuml_version[1]))
        except:
            logger.warning(f"cuML not found")

        if cuml_version is None or not cuml_version >= (0, 15):
            message = f"cuML is outdated or not found. Required version is >=0.15, got {__version__}"
            if use_gpu == "force":
                raise ImportError(message)
            else:
                logger.warning(message)

    # create _gpu_n_jobs_param
    _gpu_n_jobs_param = n_jobs if not use_gpu else 1

    # create gpu_param var
    gpu_param = use_gpu

    iterative_imputation_iters_param = iterative_imputation_iters

    # creating variables to be used later in the function
    train_data = data_before_preprocess.copy()
    if _is_unsupervised(_ml_usecase):
        target = "UNSUPERVISED_DUMMY_TARGET"
        train_data[target] = 2
        # just to add diversified values to target
        train_data.loc[0:3, target] = 3
    X_before_preprocess = train_data.drop(target, axis=1)
    y_before_preprocess = train_data[target]

    imputation_regressor = numeric_iterative_imputer
    imputation_classifier = categorical_iterative_imputer
    imputation_regressor_name = "Bayesian Ridge"  # todo change
    imputation_classifier_name = "Random Forest Classifier"

    if imputation_type == "iterative":
        logger.info("Setting up iterative imputation")

        iterative_imputer_models_globals = globals().copy()
        iterative_imputer_models_globals["y_train"] = y_before_preprocess
        iterative_imputer_models_globals["X_train"] = X_before_preprocess
        iterative_imputer_classification_models = {
            k: v
            for k, v in pycaret.containers.models.classification.get_all_model_containers(
                iterative_imputer_models_globals, raise_errors=True
            ).items()
            if not v.is_special
        }
        iterative_imputer_regression_models = {
            k: v
            for k, v in pycaret.containers.models.regression.get_all_model_containers(
                iterative_imputer_models_globals, raise_errors=True
            ).items()
            if not v.is_special
        }

        if not (
            (
                isinstance(imputation_regressor, str)
                and imputation_regressor in iterative_imputer_regression_models
            )
            or hasattr(imputation_regressor, "predict")
        ):
            raise ValueError(
                f"numeric_iterative_imputer param must be either a scikit-learn estimator or a string - one of {', '.join(iterative_imputer_regression_models.keys())}."
            )

        if not (
            (
                isinstance(imputation_classifier, str)
                and imputation_classifier in iterative_imputer_classification_models
            )
            or hasattr(imputation_classifier, "predict")
        ):
            raise ValueError(
                f"categorical_iterative_imputer param must be either a scikit-learn estimator or a string - one of {', '.join(iterative_imputer_classification_models.keys())}."
            )

        if isinstance(imputation_regressor, str):
            imputation_regressor = iterative_imputer_regression_models[
                imputation_regressor
            ]
            imputation_regressor_name = imputation_regressor.name
            imputation_regressor = imputation_regressor.class_def(
                **imputation_regressor.args
            )
        else:
            imputation_regressor_name = type(imputation_regressor).__name__

        if isinstance(imputation_classifier, str):
            imputation_classifier = iterative_imputer_classification_models[
                imputation_classifier
            ]
            imputation_classifier_name = imputation_classifier.name
            imputation_classifier = imputation_classifier.class_def(
                **imputation_classifier.args
            )
        else:
            imputation_classifier_name = type(imputation_classifier).__name__

    logger.info("Creating preprocessing pipeline")

    prep_pipe = pycaret.internal.preprocess.Preprocess_Path_One(
        train_data=train_data,
        ml_usecase="classification"
        if _ml_usecase == MLUsecase.CLASSIFICATION
        else "regression",
        imputation_type=imputation_type,
        target_variable=target,
        imputation_regressor=imputation_regressor,
        imputation_classifier=imputation_classifier,
        imputation_max_iter=iterative_imputation_iters_param,
        categorical_features=cat_features_pass,
        apply_ordinal_encoding=apply_ordinal_encoding_pass,
        ordinal_columns_and_categories=ordinal_columns_and_categories_pass,
        apply_cardinality_reduction=apply_cardinality_reduction_pass,
        cardinal_method=cardinal_method_pass,
        cardinal_features=cardinal_features_pass,
        numerical_features=numeric_features_pass,
        time_features=date_features_pass,
        features_todrop=ignore_features_pass,
        numeric_imputation_strategy=numeric_imputation,
        categorical_imputation_strategy=categorical_imputation_pass,
        scale_data=normalize,
        scaling_method=normalize_method,
        Power_transform_data=transformation,
        Power_transform_method=trans_method_pass,
        apply_untrained_levels_treatment=handle_unknown_categorical,
        untrained_levels_treatment_method=unknown_categorical_method_pass,
        apply_pca=pca,
        pca_method=pca_method_pass,
        pca_variance_retained_or_number_of_components=pca_components_pass,
        apply_zero_nearZero_variance=ignore_low_variance,
        club_rare_levels=combine_rare_levels,
        rara_level_threshold_percentage=rare_level_threshold,
        apply_binning=apply_binning_pass,
        features_to_binn=features_to_bin_pass,
        remove_outliers=remove_outliers,
        outlier_contamination_percentage=outliers_threshold,
        outlier_methods=["pca"],
        remove_multicollinearity=remove_multicollinearity,
        maximum_correlation_between_features=multicollinearity_threshold,
        remove_perfect_collinearity=remove_perfect_collinearity,
        cluster_entire_data=create_clusters,
        range_of_clusters_to_try=cluster_iter,
        apply_polynomial_trigonometry_features=polynomial_features,
        max_polynomial=polynomial_degree,
        trigonometry_calculations=trigonometry_features_pass,
        top_poly_trig_features_to_select_percentage=polynomial_threshold,
        apply_grouping=apply_grouping_pass,
        features_to_group_ListofList=group_features_pass,
        group_name=group_names_pass,
        apply_feature_selection=feature_selection,
        feature_selection_top_features_percentage=feature_selection_threshold,
        feature_selection_method=feature_selection_method,
        apply_feature_interactions=apply_feature_interactions_pass,
        feature_interactions_to_apply=interactions_to_apply_pass,
        feature_interactions_top_features_to_select_percentage=interaction_threshold,
        display_types=display_dtypes_pass,  # this is for inferred input box
        random_state=seed,
    )

    dtypes = prep_pipe.named_steps["dtypes"]

    display.move_progress()
    logger.info("Preprocessing pipeline created successfully")

    try:
        res_type = ["quit", "Quit", "exit", "EXIT", "q", "Q", "e", "E", "QUIT", "Exit"]
        res = dtypes.response

        if res in res_type:
            sys.exit(
                "(Process Exit): setup has been interupted with user command 'quit'. setup must rerun."
            )

    except:
        logger.error(
            "(Process Exit): setup has been interupted with user command 'quit'. setup must rerun."
        )

    if not preprocess:
        prep_pipe.steps = prep_pipe.steps[:1]

    """
    preprocessing ends here
    """

    # reset pandas option
    pd.reset_option("display.max_rows")
    pd.reset_option("display.max_columns")

    logger.info("Creating global containers")

    # create an empty list for pickling later.
    experiment__ = []

    # CV params
    fold_param = fold
    fold_groups_param = None
    if fold_groups is not None:
        if isinstance(fold_groups, str):
            fold_groups_param = X_before_preprocess[fold_groups]
        else:
            fold_groups_param = fold_groups
        if pd.isnull(fold_groups_param).any():
            raise ValueError(f"fold_groups cannot contain NaNs.")
    fold_shuffle_param = fold_shuffle

    from sklearn.model_selection import (
        StratifiedKFold,
        KFold,
        GroupKFold,
        TimeSeriesSplit,
    )

    if fold_strategy == "kfold":
        fold_generator = KFold(
            fold_param, random_state=seed, shuffle=fold_shuffle_param
        )
    elif fold_strategy == "stratifiedkfold":
        fold_generator = StratifiedKFold(
            fold_param, random_state=seed, shuffle=fold_shuffle_param
        )
    elif fold_strategy == "groupkfold":
        fold_generator = GroupKFold(fold_param)
    elif fold_strategy == "timeseries":
        fold_generator = TimeSeriesSplit(fold_param)
    else:
        fold_generator = fold_strategy

    # create create_model_container
    create_model_container = []

    # create master_model_container
    master_model_container = []

    # create display container
    display_container = []

    # create logging parameter
    logging_param = log_experiment

    # create exp_name_log param incase logging is False
    exp_name_log = "no_logging"

    # create an empty log_plots_param
    if not log_plots:
        log_plots_param = False
    else:
        log_plots_param = log_plots

    # add custom transformers to prep pipe
    if custom_pipeline:
        custom_steps = normalize_custom_transformers(custom_pipeline)
        _internal_pipeline.extend(custom_steps)

    # create a fix_imbalance_param and fix_imbalance_method_param
    fix_imbalance_param = fix_imbalance and preprocess
    fix_imbalance_method_param = fix_imbalance_method

    if fix_imbalance_method_param is None:
        fix_imbalance_model_name = "SMOTE"

    if fix_imbalance_param:
        if fix_imbalance_method_param is None:
            import six

            sys.modules["sklearn.externals.six"] = six
            from imblearn.over_sampling import SMOTE

            fix_imbalance_resampler = SMOTE(random_state=seed)
        else:
            fix_imbalance_model_name = str(fix_imbalance_method_param).split("(")[0]
            fix_imbalance_resampler = fix_imbalance_method_param
        _internal_pipeline.append(("fix_imbalance", fix_imbalance_resampler))

    for x in _internal_pipeline:
        if x[0] in prep_pipe.named_steps:
            raise ValueError(f"Step named {x[0]} already present in pipeline.")

    _internal_pipeline = make_internal_pipeline(_internal_pipeline)

    logger.info(f"Internal pipeline: {_internal_pipeline}")

    # create target_param var
    target_param = target

    # create stratify_param var
    stratify_param = data_split_stratify

    display.move_progress()

    display.update_monitor(1, "Preprocessing Data")
    display.display_monitor()

    if not _is_unsupervised(_ml_usecase):
        _stratify_columns = _get_columns_to_stratify_by(
            X_before_preprocess, y_before_preprocess, stratify_param, target
        )
        if test_data is None:
            X_train, X_test, y_train, y_test = train_test_split(
                X_before_preprocess,
                y_before_preprocess,
                test_size=1 - train_size,
                stratify=_stratify_columns,
                random_state=seed,
                shuffle=data_split_shuffle,
            )
            train_data = pd.concat([X_train, y_train], axis=1)
            test_data = pd.concat([X_test, y_test], axis=1)

        train_data = prep_pipe.fit_transform(train_data)
        # workaround to also transform target
        dtypes.final_training_columns.append(target)
        test_data = prep_pipe.transform(test_data)

        X_train = train_data.drop(target, axis=1)
        y_train = train_data[target]

        X_test = test_data.drop(target, axis=1)
        y_test = test_data[target]

        if fold_groups_param is not None:
            fold_groups_param = fold_groups_param[
                fold_groups_param.index.isin(X_train.index)
            ]

    display.move_progress()
    if not _is_unsupervised(_ml_usecase):
        _internal_pipeline.fit(train_data.drop(target, axis=1), train_data[target])
        data = prep_pipe.transform(data_before_preprocess.copy())
        X = data.drop(target, axis=1)
        y = data[target]
    else:
        X = prep_pipe.fit_transform(train_data).drop(target, axis=1)
        X_train = X

    # we do just the fitting so that it will be fitted when saved/deployed,
    # but we don't want to modify the data
    _internal_pipeline.fit(X, y=y if not _is_unsupervised(_ml_usecase) else None)

    prep_pipe.steps = prep_pipe.steps + [
        (step[0], deepcopy(step[1]))
        for step in _internal_pipeline.steps
        if hasattr(step[1], "transform")
    ]

    try:
        dtypes.final_training_columns.remove(target)
    except ValueError:
        pass

    # determining target type
    if _is_multiclass():
        target_type = "Multiclass"
    else:
        target_type = "Binary"

    if _ml_usecase == MLUsecase.CLASSIFICATION:
        _all_models = {
            k: v
            for k, v in pycaret.containers.models.classification.get_all_model_containers(
                globals(), raise_errors=True
            ).items()
            if not v.is_special
        }
        _all_models_internal = pycaret.containers.models.classification.get_all_model_containers(
            globals(), raise_errors=True
        )
        _all_metrics = pycaret.containers.metrics.classification.get_all_metric_containers(
            globals(), raise_errors=True
        )
    elif _ml_usecase == MLUsecase.REGRESSION:
        _all_models = {
            k: v
            for k, v in pycaret.containers.models.regression.get_all_model_containers(
                globals(), raise_errors=True
            ).items()
            if not v.is_special
        }
        _all_models_internal = pycaret.containers.models.regression.get_all_model_containers(
            globals(), raise_errors=True
        )
        _all_metrics = pycaret.containers.metrics.regression.get_all_metric_containers(
            globals(), raise_errors=True
        )
    elif _ml_usecase == MLUsecase.CLUSTERING:
        _all_models = {
            k: v
            for k, v in pycaret.containers.models.clustering.get_all_model_containers(
                globals(), raise_errors=True
            ).items()
            if not v.is_special
        }
        _all_models_internal = pycaret.containers.models.clustering.get_all_model_containers(
            globals(), raise_errors=True
        )
        _all_metrics = pycaret.containers.metrics.clustering.get_all_metric_containers(
            globals(), raise_errors=True
        )
    elif _ml_usecase == MLUsecase.ANOMALY:
        _all_models = {
            k: v
            for k, v in pycaret.containers.models.anomaly.get_all_model_containers(
                globals(), raise_errors=True
            ).items()
            if not v.is_special
        }
        _all_models_internal = pycaret.containers.models.anomaly.get_all_model_containers(
            globals(), raise_errors=True
        )
        _all_metrics = pycaret.containers.metrics.anomaly.get_all_metric_containers(
            globals(), raise_errors=True
        )

    """
    Final display Starts
    """
    logger.info("Creating grid variables")

    if hasattr(dtypes, "replacement"):
        label_encoded = dtypes.replacement
        label_encoded = (
            str(label_encoded).replace("'", "").replace("{", "").replace("}", "")
        )

    else:
        label_encoded = "None"

    # generate values for grid show
    missing_values = data_before_preprocess.isna().sum().sum()
    missing_flag = True if missing_values > 0 else False

    normalize_grid = normalize_method if normalize else "None"

    transformation_grid = transformation_method if transformation else "None"

    pca_method_grid = pca_method if pca else "None"

    pca_components_grid = pca_components_pass if pca else "None"

    rare_level_threshold_grid = rare_level_threshold if combine_rare_levels else "None"

    numeric_bin_grid = False if bin_numeric_features is None else True

    outliers_threshold_grid = outliers_threshold if remove_outliers else None

    multicollinearity_threshold_grid = (
        multicollinearity_threshold if remove_multicollinearity else None
    )

    cluster_iter_grid = cluster_iter if create_clusters else None

    polynomial_degree_grid = polynomial_degree if polynomial_features else None

    polynomial_threshold_grid = (
        polynomial_threshold if polynomial_features or trigonometry_features else None
    )

    feature_selection_threshold_grid = (
        feature_selection_threshold if feature_selection else None
    )

    interaction_threshold_grid = (
        interaction_threshold if feature_interaction or feature_ratio else None
    )

    ordinal_features_grid = False if ordinal_features is None else True

    unknown_categorical_method_grid = (
        unknown_categorical_method if handle_unknown_categorical else None
    )

    group_features_grid = False if group_features is None else True

    high_cardinality_features_grid = (
        False if high_cardinality_features is None else True
    )

    high_cardinality_method_grid = (
        high_cardinality_method if high_cardinality_features_grid else None
    )

    learned_types = dtypes.learned_dtypes
    learned_types.drop(target, inplace=True)

    float_type = 0
    cat_type = 0

    for i in dtypes.learned_dtypes:
        if "float" in str(i):
            float_type += 1
        elif "object" in str(i):
            cat_type += 1
        elif "int" in str(i):
            float_type += 1

    if profile:
        print("Setup Succesfully Completed! Loading Profile Now... Please Wait!")
    else:
        if verbose:
            print("Setup Succesfully Completed!")

    exp_name_dict = {
        MLUsecase.CLASSIFICATION: "clf-default-name",
        MLUsecase.REGRESSION: "reg-default-name",
        MLUsecase.CLUSTERING: "cluster-default-name",
        MLUsecase.ANOMALY: "anomaly-default-name",
    }
    if experiment_name is None:
        exp_name_ = exp_name_dict[_ml_usecase]
    else:
        exp_name_ = experiment_name

    URI = secrets.token_hex(nbytes=4)
    exp_name_log = exp_name_

    functions = pd.DataFrame(
        [["session_id", seed],]
        + ([["Target", target]] if not _is_unsupervised(_ml_usecase) else [])
        + (
            [["Target Type", target_type], ["Label Encoded", label_encoded],]
            if _ml_usecase == MLUsecase.CLASSIFICATION
            else []
        )
        + [
            ["Original Data", data_before_preprocess.shape],
            ["Missing Values", missing_flag],
            ["Numeric Features", str(float_type)],
            ["Categorical Features", str(cat_type)],
        ]
        + (
            [
                ["Ordinal Features", ordinal_features_grid],
                ["High Cardinality Features", high_cardinality_features_grid],
                ["High Cardinality Method", high_cardinality_method_grid],
            ]
            if preprocess
            else []
        )
        + (
            [
                ["Transformed Train Set", X_train.shape],
                ["Transformed Test Set", X_test.shape],
                ["Shuffle Train-Test", str(data_split_shuffle)],
                ["Stratify Train-Test", str(data_split_stratify)],
                ["Fold Generator", type(fold_generator).__name__],
                ["Fold Number", fold_param],
            ]
            if not _is_unsupervised(_ml_usecase)
            else [["Transformed Data", X.shape]]
        )
        + [
            ["CPU Jobs", n_jobs_param],
            ["Use GPU", gpu_param],
            ["Log Experiment", logging_param],
            ["Experiment Name", exp_name_],
            ["USI", USI],
        ]
        + (
            [
                ["Imputation Type", imputation_type],
                [
                    "Iterative Imputation Iteration",
                    iterative_imputation_iters_param
                    if imputation_type == "iterative"
                    else "None",
                ],
                ["Numeric Imputer", numeric_imputation],
                [
                    "Iterative Imputation Numeric Model",
                    imputation_regressor_name
                    if imputation_type == "iterative"
                    else "None",
                ],
                ["Categorical Imputer", categorical_imputation],
                [
                    "Iterative Imputation Categorical Model",
                    imputation_classifier_name
                    if imputation_type == "iterative"
                    else "None",
                ],
                ["Unknown Categoricals Handling", unknown_categorical_method_grid],
                ["Normalize", normalize],
                ["Normalize Method", normalize_grid],
                ["Transformation", transformation],
                ["Transformation Method", transformation_grid],
                ["PCA", pca],
                ["PCA Method", pca_method_grid],
                ["PCA Components", pca_components_grid],
                ["Ignore Low Variance", ignore_low_variance],
                ["Combine Rare Levels", combine_rare_levels],
                ["Rare Level Threshold", rare_level_threshold_grid],
                ["Numeric Binning", numeric_bin_grid],
                ["Remove Outliers", remove_outliers],
                ["Outliers Threshold", outliers_threshold_grid],
                ["Remove Multicollinearity", remove_multicollinearity],
                ["Multicollinearity Threshold", multicollinearity_threshold_grid],
                ["Clustering", create_clusters],
                ["Clustering Iteration", cluster_iter_grid],
                ["Polynomial Features", polynomial_features],
                ["Polynomial Degree", polynomial_degree_grid],
                ["Trignometry Features", trigonometry_features],
                ["Polynomial Threshold", polynomial_threshold_grid],
                ["Group Features", group_features_grid],
                ["Feature Selection", feature_selection],
                ["Features Selection Threshold", feature_selection_threshold_grid],
                ["Feature Interaction", feature_interaction],
                ["Feature Ratio", feature_ratio],
                ["Interaction Threshold", interaction_threshold_grid],
            ]
            if preprocess
            else []
        )
        + (
            [
                ["Fix Imbalance", fix_imbalance_param],
                ["Fix Imbalance Method", fix_imbalance_model_name],
            ]
            if _ml_usecase == MLUsecase.CLASSIFICATION
            else []
        )
        + (
            [
                ["Transform Target", transform_target_param],
                ["Transform Target Method", transform_target_method_param],
            ]
            if _ml_usecase == MLUsecase.REGRESSION
            else []
        ),
        columns=["Description", "Value"],
    )
    functions_ = functions.style.apply(highlight_max)

    display_container.append(functions_)

    display.display(functions_, clear=True)

    if profile:
        try:
            import pandas_profiling

            pf = pandas_profiling.ProfileReport(
                data_before_preprocess, **profile_kwargs
            )
            display.display(pf, clear=True)
        except:
            print(
                "Data Profiler Failed. No output to show, please continue with Modeling."
            )
            logger.error(
                "Data Profiler Failed. No output to show, please continue with Modeling."
            )

    """
    Final display Ends
    """

    # log into experiment
    experiment__.append(("Setup Config", functions))
    if not _is_unsupervised(_ml_usecase):
        experiment__.append(("X_training Set", X_train))
        experiment__.append(("y_training Set", y_train))
        experiment__.append(("X_test Set", X_test))
        experiment__.append(("y_test Set", y_test))
    else:
        experiment__.append(("Transformed Data", X))
    experiment__.append(("Transformation Pipeline", prep_pipe))

    # end runtime
    runtime_end = time.time()
    runtime = np.array(runtime_end - runtime_start).round(2)

    if logging_param:

        logger.info("Logging experiment in MLFlow")

        import mlflow

        try:
            mlflow.create_experiment(exp_name_log)
        except:
            logger.warning("Couldn't create mlflow experiment. Exception:")
            logger.warning(traceback.format_exc())

        # mlflow logging
        mlflow.set_experiment(exp_name_log)

        run_name_ = f"Session Initialized {USI}"

        with mlflow.start_run(run_name=run_name_) as run:

            # Get active run to log as tag
            RunID = mlflow.active_run().info.run_id

            k = functions.copy()
            k.set_index("Description", drop=True, inplace=True)
            kdict = k.to_dict()
            params = kdict.get("Value")
            mlflow.log_params(params)

            # set tag of compare_models
            mlflow.set_tag("Source", "setup")

            import secrets

            URI = secrets.token_hex(nbytes=4)
            mlflow.set_tag("URI", URI)
            mlflow.set_tag("USI", USI)
            mlflow.set_tag("Run Time", runtime)
            mlflow.set_tag("Run ID", RunID)

            # Log the transformation pipeline
            logger.info(
                "SubProcess save_model() called =================================="
            )
            save_model(prep_pipe, "Transformation Pipeline", verbose=False)
            logger.info(
                "SubProcess save_model() end =================================="
            )
            mlflow.log_artifact("Transformation Pipeline.pkl")
            os.remove("Transformation Pipeline.pkl")

            # Log pandas profile
            if log_profile:
                import pandas_profiling

                pf = pandas_profiling.ProfileReport(
                    data_before_preprocess, **profile_kwargs
                )
                pf.to_file("Data Profile.html")
                mlflow.log_artifact("Data Profile.html")
                os.remove("Data Profile.html")
                display.display(functions_, clear=True)

            # Log training and testing set
            if log_data:
                if not _is_unsupervised(_ml_usecase):
                    X_train.join(y_train).to_csv("Train.csv")
                    X_test.join(y_test).to_csv("Test.csv")
                    mlflow.log_artifact("Train.csv")
                    mlflow.log_artifact("Test.csv")
                    os.remove("Train.csv")
                    os.remove("Test.csv")
                else:
                    X.to_csv("Dataset.csv")
                    mlflow.log_artifact("Dataset.csv")
                    os.remove("Dataset.csv")

    logger.info(f"create_model_container: {len(create_model_container)}")
    logger.info(f"master_model_container: {len(master_model_container)}")
    logger.info(f"display_container: {len(display_container)}")

    logger.info(str(prep_pipe))
    logger.info("setup() succesfully completed......................................")

    gc.collect()

    return tuple([globals()[v] for v in pycaret_globals])


def compare_models(
    include: Optional[
        List[Union[str, Any]]
    ] = None,  # changed whitelist to include in pycaret==2.1
    exclude: Optional[List[str]] = None,  # changed blacklist to exclude in pycaret==2.1
    fold: Optional[Union[int, Any]] = None,
    round: int = 4,
    cross_validation: bool = True,
    sort: str = "Accuracy",
    n_select: int = 1,
    budget_time: Optional[float] = None,  # added in pycaret==2.1.0
    turbo: bool = True,
    errors: str = "ignore",
    fit_kwargs: Optional[dict] = None,
    groups: Optional[Union[str, Any]] = None,
    verbose: bool = True,
    display: Optional[Display] = None,
) -> List[Any]:

    """
    This function train all the models available in the model library and scores them
    using Cross Validation. The output prints a score grid with Accuracy,
    AUC, Recall, Precision, F1, Kappa and MCC (averaged across folds).

    This function returns all of the models compared, sorted by the value of the selected metric.

    When turbo is set to True ('rbfsvm', 'gpc' and 'mlp') are excluded due to longer
    training time. By default turbo param is set to True.

    Example
    -------
    >>> from pycaret.datasets import get_data
    >>> juice = get_data('juice')
    >>> experiment_name = setup(data = juice,  target = 'Purchase')
    >>> best_model = compare_models()

    This will return the averaged score grid of all the models except 'rbfsvm', 'gpc'
    and 'mlp'. When turbo param is set to False, all models including 'rbfsvm', 'gpc'
    and 'mlp' are used but this may result in longer training time.

    >>> best_model = compare_models( exclude = [ 'knn', 'gbc' ] , turbo = False)

    This will return a comparison of all models except K Nearest Neighbour and
    Gradient Boosting Classifier.

    >>> best_model = compare_models( exclude = [ 'knn', 'gbc' ] , turbo = True)

    This will return comparison of all models except K Nearest Neighbour,
    Gradient Boosting Classifier, SVM (RBF), Gaussian Process Classifier and
    Multi Level Perceptron.


    >>> tuned_model = tune_model(create_model('lr'))
    >>> best_model = compare_models( include = [ 'lr', tuned_model ])

    This will compare a tuned Linear Regression model with an untuned one.

    Parameters
    ----------
    exclude: list of strings, default = None
        In order to omit certain models from the comparison model ID's can be passed as
        a list of strings in exclude param.

    include: list of strings or objects, default = None
        In order to run only certain models for the comparison, the model ID's can be
        passed as a list of strings in include param. The list can also include estimator
        objects to be compared.

    fold: integer or scikit-learn compatible CV generator, default = None
        Controls cross-validation. If None, will use the CV generator defined in setup().
        If integer, will use KFold CV with that many folds.
        When cross_validation is False, this parameter is ignored.

    round: integer, default = 4
        Number of decimal places the metrics in the score grid will be rounded to.

    cross_validation: bool, default = True
        When cross_validation set to False fold parameter is ignored and models are trained
        on entire training dataset, returning metrics calculated using the train (holdout) set.

    sort: str, default = 'Accuracy'
        The scoring measure specified is used for sorting the average score grid
        Other options are 'AUC', 'Recall', 'Precision', 'F1', 'Kappa' and 'MCC'.

    n_select: int, default = 1
        Number of top_n models to return. use negative argument for bottom selection.
        for example, n_select = -3 means bottom 3 models.

    budget_time: int or float, default = None
        If not 0 or None, will terminate execution of the function after budget_time
        minutes have passed and return results up to that point.

    turbo: bool, default = True
        When turbo is set to True, it excludes estimators that have longer
        training time.

    errors: str, default = 'ignore'
        If 'ignore', will suppress model exceptions and continue.
        If 'raise', will allow exceptions to be raised.

    fit_kwargs: dict, default = {} (empty dict)
        Dictionary of arguments passed to the fit method of the model. The parameters will be applied to all models,
        therefore it is recommended to set errors parameter to 'ignore'.

    groups: str or array-like, with shape (n_samples,), default = None
        Optional Group labels for the samples used while splitting the dataset into train/test set.
        If string is passed, will use the data column with that name as the groups.
        Only used if a group based cross-validation generator is used (eg. GroupKFold).
        If None, will use the value set in fold_groups param in setup().

    verbose: bool, default = True
        Score grid is not printed when verbose is set to False.

    Returns
    -------
    score_grid
        A table containing the scores of the model across the kfolds.
        Scoring metrics used are Accuracy, AUC, Recall, Precision, F1,
        Kappa and MCC. Mean and standard deviation of the scores across
        the folds are also returned.

    list
        List of fitted model objects that were compared.

    Warnings
    --------
    - compare_models() though attractive, might be time consuming with large
      datasets. By default turbo is set to True, which excludes models that
      have longer training times. Changing turbo parameter to False may result
      in very high training times with datasets where number of samples exceed
      10,000.

    - If target variable is multiclass (more than 2 classes), AUC will be
      returned as zero (0.0)

    - If cross_validation param is set to False, no models will be logged with MLFlow.

    """

    function_params_str = ", ".join([f"{k}={v}" for k, v in locals().items()])

    logger = get_logger()

    logger.info("Initializing compare_models()")
    logger.info(f"compare_models({function_params_str})")

    logger.info("Checking exceptions")

    if not fit_kwargs:
        fit_kwargs = {}

    # checking error for exclude (string)
    available_estimators = _all_models

    if exclude != None:
        for i in exclude:
            if i not in available_estimators:
                raise ValueError(
                    f"Estimator Not Available {i}. Please see docstring for list of available estimators."
                )

    if include != None:
        for i in include:
            if isinstance(i, str):
                if i not in available_estimators:
                    raise ValueError(
                        f"Estimator {i} Not Available. Please see docstring for list of available estimators."
                    )
            elif not hasattr(i, "fit"):
                raise ValueError(
                    f"Estimator {i} does not have the required fit() method."
                )

    # include and exclude together check
    if include is not None and exclude is not None:
        raise TypeError(
            "Cannot use exclude parameter when include is used to compare models."
        )

    # checking fold parameter
    if fold is not None and not (type(fold) is int or is_sklearn_cv_generator(fold)):
        raise TypeError(
            "fold parameter must be either None, an integer or a scikit-learn compatible CV generator object."
        )

    # checking round parameter
    if type(round) is not int:
        raise TypeError("Round parameter only accepts integer value.")

    # checking budget_time parameter
    if budget_time and type(budget_time) is not int and type(budget_time) is not float:
        raise TypeError("budget_time parameter only accepts integer or float values.")

    # checking sort parameter
    if not (isinstance(sort, str) and (sort == "TT" or sort == "TT (Sec)")):
        sort = _get_metric(sort)
        if sort is None:
            raise ValueError(
                f"Sort method not supported. See docstring for list of available parameters."
            )

    # checking errors parameter
    possible_errors = ["ignore", "raise"]
    if errors not in possible_errors:
        raise ValueError(
            f"errors parameter must be one of: {', '.join(possible_errors)}."
        )

    # checking optimize parameter for multiclass
    if _is_multiclass():
        if not sort.is_multiclass:
            raise TypeError(
                f"{sort} metric not supported for multiclass problems. See docstring for list of other optimization parameters."
            )

    """

    ERROR HANDLING ENDS HERE

    """

    fold = _get_cv_splitter(fold)

    groups = _get_groups(groups)

    pd.set_option("display.max_columns", 500)

    logger.info("Preparing display monitor")

    len_mod = (
        len({k: v for k, v in _all_models.items() if v.is_turbo})
        if turbo
        else len(_all_models)
    )

    if include:
        len_mod = len(include)
    elif exclude:
        len_mod -= len(exclude)

    if not display:
        progress_args = {"max": (4 * len_mod) + 4 + len_mod}
        master_display_columns = (
            ["Model"] + [v.display_name for k, v in _all_metrics.items()] + ["TT (Sec)"]
        )
        timestampStr = datetime.datetime.now().strftime("%H:%M:%S")
        monitor_rows = [
            ["Initiated", ". . . . . . . . . . . . . . . . . .", timestampStr],
            ["Status", ". . . . . . . . . . . . . . . . . .", "Loading Dependencies"],
            ["Estimator", ". . . . . . . . . . . . . . . . . .", "Compiling Library"],
        ]
        display = Display(
            verbose=verbose,
            html_param=html_param,
            progress_args=progress_args,
            master_display_columns=master_display_columns,
            monitor_rows=monitor_rows,
        )

        display.display_progress()
        display.display_monitor()
        display.display_master_display()

    greater_is_worse_columns = {
        v.display_name for k, v in _all_metrics.items() if not v.greater_is_better
    }
    greater_is_worse_columns.add("TT (Sec)")

    np.random.seed(seed)

    display.move_progress()

    # defining sort parameter (making Precision equivalent to Prec. )

    if not (isinstance(sort, str) and (sort == "TT" or sort == "TT (Sec)")):
        sort_ascending = not sort.greater_is_better
        sort = sort.display_name
    else:
        sort_ascending = True
        sort = "TT (Sec)"

    """
    MONITOR UPDATE STARTS
    """

    display.update_monitor(1, "Loading Estimator")
    display.display_monitor()

    """
    MONITOR UPDATE ENDS
    """

    if include:
        model_library = include
    else:
        if turbo:
            model_library = _all_models
            model_library = [k for k, v in _all_models.items() if v.is_turbo]
        else:
            model_library = list(_all_models.keys())
        if exclude:
            model_library = [x for x in model_library if x not in exclude]

    display.move_progress()

    # create URI (before loop)
    import secrets

    URI = secrets.token_hex(nbytes=4)

    master_display = None
    master_display_ = None

    total_runtime_start = time.time()
    total_runtime = 0
    over_time_budget = False
    if budget_time and budget_time > 0:
        logger.info(f"Time budget is {budget_time} minutes")

    for i, model in enumerate(model_library):

        model_id = (
            model
            if (
                isinstance(model, str)
                and all(isinstance(m, str) for m in model_library)
            )
            else str(i)
        )
        model_name = _get_model_name(model)

        if isinstance(model, str):
            logger.info(f"Initializing {model_name}")
        else:
            logger.info(f"Initializing custom model {model_name}")

        # run_time
        runtime_start = time.time()
        total_runtime += (runtime_start - total_runtime_start) / 60
        logger.info(f"Total runtime is {total_runtime} minutes")
        over_time_budget = (
            budget_time and budget_time > 0 and total_runtime > budget_time
        )
        if over_time_budget:
            logger.info(
                f"Total runtime {total_runtime} is over time budget by {total_runtime - budget_time}, breaking loop"
            )
            break
        total_runtime_start = runtime_start

        display.move_progress()

        """
        MONITOR UPDATE STARTS
        """

        display.update_monitor(2, model_name)
        display.display_monitor()

        """
        MONITOR UPDATE ENDS
        """
        display.replace_master_display(None)

        logger.info(
            "SubProcess create_model() called =================================="
        )
        if errors == "raise":
            model, model_fit_time = create_model_supervised(
                estimator=model,
                system=False,
                verbose=False,
                display=display,
                fold=fold,
                round=round,
                cross_validation=cross_validation,
                fit_kwargs=fit_kwargs,
                groups=groups,
                refit=False,
            )
            model_results = pull(pop=True)
        else:
            try:
                model, model_fit_time = create_model_supervised(
                    estimator=model,
                    system=False,
                    verbose=False,
                    display=display,
                    fold=fold,
                    round=round,
                    cross_validation=cross_validation,
                    fit_kwargs=fit_kwargs,
                    groups=groups,
                    refit=False,
                )
                model_results = pull(pop=True)
                assert np.sum(model_results.iloc[0]) != 0.0
            except:
                logger.warning(
                    f"create_model() for {model} raised an exception or returned all 0.0, trying without fit_kwargs:"
                )
                logger.warning(traceback.format_exc())
                try:
                    model, model_fit_time = create_model_supervised(
                        estimator=model,
                        system=False,
                        verbose=False,
                        display=display,
                        fold=fold,
                        round=round,
                        cross_validation=cross_validation,
                        groups=groups,
                        refit=False,
                    )
                    model_results = pull(pop=True)
                except:
                    logger.error(f"create_model() for {model} raised an exception:")
                    logger.error(traceback.format_exc())
                    continue
        logger.info("SubProcess create_model() end ==================================")

        if model is None:
            over_time_budget = True
            logger.info(f"Time budged exceeded in create_model(), breaking loop")
            break

        runtime_end = time.time()
        runtime = np.array(runtime_end - runtime_start).round(2)

        logger.info("Creating metrics dataframe")
        if cross_validation:
            compare_models_ = pd.DataFrame(model_results.loc["Mean"]).T
        else:
            compare_models_ = pd.DataFrame(model_results.iloc[0]).T
        compare_models_.insert(len(compare_models_.columns), "TT (Sec)", model_fit_time)
        compare_models_.insert(0, "Model", model_name)
        compare_models_.insert(0, "Object", [model])
        compare_models_.insert(0, "runtime", runtime)
        compare_models_.index = [model_id]
        if master_display is None:
            master_display = compare_models_
        else:
            master_display = pd.concat(
                [master_display, compare_models_], ignore_index=False
            )
        master_display = master_display.round(round)
        master_display = master_display.sort_values(by=sort, ascending=sort_ascending)

        master_display_ = master_display.drop(
            ["Object", "runtime"], axis=1, errors="ignore"
        ).style.set_precision(round)
        master_display_ = master_display_.set_properties(**{"text-align": "left"})
        master_display_ = master_display_.set_table_styles(
            [dict(selector="th", props=[("text-align", "left")])]
        )

        display.replace_master_display(master_display_)

        display.display_master_display()

    display.move_progress()

    def highlight_max(s):
        to_highlight = s == s.max()
        return ["background-color: yellow" if v else "" for v in to_highlight]

    def highlight_min(s):
        to_highlight = s == s.min()
        return ["background-color: yellow" if v else "" for v in to_highlight]

    def highlight_cols(s):
        color = "lightgrey"
        return f"background-color: {color}"

    if master_display_ is not None:
        compare_models_ = (
            master_display_.apply(
                highlight_max,
                subset=[
                    x
                    for x in master_display_.columns[1:]
                    if x not in greater_is_worse_columns
                ],
            )
            .apply(
                highlight_min,
                subset=[
                    x
                    for x in master_display_.columns[1:]
                    if x in greater_is_worse_columns
                ],
            )
            .applymap(highlight_cols, subset=["TT (Sec)"])
        )
    else:
        compare_models_ = pd.DataFrame().style

    display.update_monitor(1, "Compiling Final Models")
    display.display_monitor()

    display.move_progress()

    sorted_models = []

    if master_display is not None:
        if n_select < 0:
            n_select_range = range(len(master_display) - n_select, len(master_display))
        else:
            n_select_range = range(0, n_select)

        for index, row in enumerate(master_display.iterrows()):
            loc, row = row
            model = row["Object"]

            results = row.to_frame().T.drop(
                ["Object", "Model", "runtime", "TT (Sec)"], errors="ignore", axis=1
            )

            avgs_dict_log = {k: v for k, v in results.iloc[0].items()}

            full_logging = False

            if index in n_select_range:
                display.update_monitor(2, _get_model_name(model))
                display.display_monitor()
                model, model_fit_time = create_model_supervised(
                    estimator=model,
                    system=False,
                    verbose=False,
                    fold=fold,
                    round=round,
                    cross_validation=False,
                    predict=False,
                    fit_kwargs=fit_kwargs,
                    groups=groups,
                )
                sorted_models.append(model)
                full_logging = True

            if logging_param and cross_validation:

                try:
                    _mlflow_log_model(
                        model=model,
                        model_results=results,
                        score_dict=avgs_dict_log,
                        source="compare_models",
                        runtime=row["runtime"],
                        model_fit_time=row["TT (Sec)"],
                        _prep_pipe=prep_pipe,
                        log_plots=log_plots_param if full_logging else False,
                        log_holdout=full_logging,
                        URI=URI,
                        display=display,
                    )
                except:
                    logger.error(
                        f"_mlflow_log_model() for {model} raised an exception:"
                    )
                    logger.error(traceback.format_exc())

    if len(sorted_models) == 1:
        sorted_models = sorted_models[0]

    display.display(compare_models_, clear=True)

    pd.reset_option("display.max_columns")

    # store in display container
    display_container.append(compare_models_.data)

    logger.info(f"create_model_container: {len(create_model_container)}")
    logger.info(f"master_model_container: {len(master_model_container)}")
    logger.info(f"display_container: {len(display_container)}")

    logger.info(str(sorted_models))
    logger.info(
        "compare_models() succesfully completed......................................"
    )

    return sorted_models


def create_model_unsupervised(
    estimator,
    num_clusters: int = 4,
    fraction: float = 0.05,
    ground_truth: Optional[str] = None,
    round: int = 4,
    fit_kwargs: Optional[dict] = None,
    verbose: bool = True,
    system: bool = True,
    raise_num_clusters: bool = False,
    X_data: Optional[pd.DataFrame] = None,  # added in pycaret==2.2.0
    display: Optional[Display] = None,  # added in pycaret==2.2.0
    **kwargs,
) -> Any:

    """
    This is an internal version of the create_model function.

    This function creates a model and scores it using Cross Validation.
    The output prints a score grid that shows Accuracy, AUC, Recall, Precision,
    F1, Kappa and MCC by fold (default = 10 Fold).

    This function returns a trained model object.

    setup() function must be called before using create_model()

    Example
    -------
    >>> from pycaret.datasets import get_data
    >>> juice = get_data('juice')
    >>> experiment_name = setup(data = juice,  target = 'Purchase')
    >>> lr = create_model('lr')

    This will create a trained Logistic Regression model.

    Parameters
    ----------
    model : string / object, default = None
        Enter ID of the models available in model library or pass an untrained model
        object consistent with fit / predict API to train and evaluate model. List of
        models available in model library (ID - Model):

        * 'kmeans' - K-Means Clustering
        * 'ap' - Affinity Propagation
        * 'meanshift' - Mean shift Clustering
        * 'sc' - Spectral Clustering
        * 'hclust' - Agglomerative Clustering
        * 'dbscan' - Density-Based Spatial Clustering
        * 'optics' - OPTICS Clustering
        * 'birch' - Birch Clustering
        * 'kmodes' - K-Modes Clustering

    num_clusters: int, default = 4
        Number of clusters to be generated with the dataset.

    ground_truth: string, default = None
        When ground_truth is provided, Homogeneity Score, Rand Index, and
        Completeness Score is evaluated and printer along with other metrics.

    round: integer, default = 4
        Number of decimal places the metrics in the score grid will be rounded to.

    fit_kwargs: dict, default = {} (empty dict)
        Dictionary of arguments passed to the fit method of the model.

    verbose: bool, default = True
        Score grid is not printed when verbose is set to False.

    system: bool, default = True
        Must remain True all times. Only to be changed by internal functions.
        If False, method will return a tuple of model and the model fit time.

    **kwargs:
        Additional keyword arguments to pass to the estimator.

    Returns
    -------
    score_grid
        A table containing the Silhouette, Calinski-Harabasz,
        Davies-Bouldin, Homogeneity Score, Rand Index, and
        Completeness Score. Last 3 are only evaluated when
        ground_truth param is provided.

    model
        trained model object

    Warnings
    --------
    - num_clusters not required for Affinity Propagation ('ap'), Mean shift
      clustering ('meanshift'), Density-Based Spatial Clustering ('dbscan')
      and OPTICS Clustering ('optics'). num_clusters param for these models
      are automatically determined.

    - When fit doesn't converge in Affinity Propagation ('ap') model, all
      datapoints are labelled as -1.

    - Noisy samples are given the label -1, when using Density-Based Spatial
      ('dbscan') or OPTICS Clustering ('optics').

    - OPTICS ('optics') clustering may take longer training times on large
      datasets.

    """

    function_params_str = ", ".join(
        [f"{k}={v}" for k, v in locals().items() if k not in ("X_data")]
    )

    logger = get_logger()

    logger.info("Initializing create_model()")
    logger.info(f"create_model({function_params_str})")

    logger.info("Checking exceptions")

    # run_time
    runtime_start = time.time()

    available_estimators = set(_all_models_internal.keys())

    if not fit_kwargs:
        fit_kwargs = {}

    # only raise exception of estimator is of type string.
    if isinstance(estimator, str):
        if estimator not in available_estimators:
            raise ValueError(
                f"Estimator {estimator} not available. Please see docstring for list of available estimators."
            )
    elif not hasattr(estimator, "fit"):
        raise ValueError(
            f"Estimator {estimator} does not have the required fit() method."
        )

    # checking round parameter
    if type(round) is not int:
        raise TypeError("Round parameter only accepts integer value.")

    # checking verbose parameter
    if type(verbose) is not bool:
        raise TypeError("Verbose parameter can only take argument as True or False.")

    # checking system parameter
    if type(system) is not bool:
        raise TypeError("System parameter can only take argument as True or False.")

    # checking fraction type:
    if fraction <= 0 or fraction >= 1:
        raise TypeError(
            "Fraction parameter can only take value as float between 0 to 1."
        )

    # checking num_clusters type:
    if num_clusters <= 1:
        raise TypeError(
            "num_clusters parameter can only take value integer value greater than 1."
        )

    # check ground truth exist in data_
    if ground_truth is not None:
        if ground_truth not in data_before_preprocess.columns:
            raise ValueError(
                f"ground_truth {ground_truth} doesn't exist in the dataset."
            )

    """

    ERROR HANDLING ENDS HERE

    """

    if not display:
        progress_args = {"max": 3}
        master_display_columns = [v.display_name for k, v in _all_metrics.items()]
        timestampStr = datetime.datetime.now().strftime("%H:%M:%S")
        monitor_rows = [
            ["Initiated", ". . . . . . . . . . . . . . . . . .", timestampStr],
            ["Status", ". . . . . . . . . . . . . . . . . .", "Loading Dependencies"],
            ["Estimator", ". . . . . . . . . . . . . . . . . .", "Compiling Library"],
        ]
        display = Display(
            verbose=verbose,
            html_param=html_param,
            progress_args=progress_args,
            master_display_columns=master_display_columns,
            monitor_rows=monitor_rows,
        )
        display.display_progress()
        display.display_monitor()
        display.display_master_display()

    logger.info("Importing libraries")

    # general dependencies

    np.random.seed(seed)

    # Storing X_train and y_train in data_X and data_y parameter
    data_X = X if X_data is None else X_data

    """
    MONITOR UPDATE STARTS
    """
    display.update_monitor(1, "Selecting Estimator")
    display.display_monitor()
    """
    MONITOR UPDATE ENDS
    """

    logger.info("Importing untrained model")

    is_cblof = False

    if isinstance(estimator, str) and estimator in available_estimators:
        is_cblof = estimator == "cluster"
        model_definition = _all_models_internal[estimator]
        model_args = model_definition.args
        model_args = {**model_args, **kwargs}
        model = model_definition.class_def(**model_args)
        full_name = model_definition.name
    else:
        logger.info("Declaring custom model")

        model = clone(estimator)
        model.set_params(**kwargs)

        full_name = _get_model_name(model)

    display.update_monitor(2, full_name)
    display.display_monitor()

    if _ml_usecase == MLUsecase.CLUSTERING:
        if raise_num_clusters:
            model.set_params(n_clusters=num_clusters)
        else:
            try:
                model.set_params(n_clusters=num_clusters)
            except:
                pass
    else:
        model.set_params(contamination=fraction)

    # workaround for an issue with set_params in cuML
    try:
        model = clone(model)
    except:
        logger.warning(
            f"create_model_unsupervised() for {model} raised an exception when cloning:"
        )
        logger.warning(traceback.format_exc())

    logger.info(f"{full_name} Imported succesfully")

    display.move_progress()

    """
    MONITOR UPDATE STARTS
    """
    if _ml_usecase == MLUsecase.CLUSTERING:
        display.update_monitor(1, f"Fitting {num_clusters} Clusters")
    else:
        display.update_monitor(1, f"Fitting {fraction} Fraction")
    display.display_monitor()
    """
    MONITOR UPDATE ENDS
    """

    with estimator_pipeline(_internal_pipeline, model) as pipeline_with_model:
        fit_kwargs = _get_pipeline_fit_kwargs(pipeline_with_model, fit_kwargs)

        logger.info("Fitting Model")
        model_fit_start = time.time()
        with io.capture_output():
            if is_cblof and "n_clusters" not in kwargs:
                try:
                    pipeline_with_model.fit(data_X, **fit_kwargs)
                except:
                    try:
                        pipeline_with_model.set_params(actual_estimator__n_clusters=12)
                        model_fit_start = time.time()
                        pipeline_with_model.fit(data_X, **fit_kwargs)
                    except:
                        raise RuntimeError(
                            "Could not form valid cluster separation. Try a different dataset or model."
                        )
            else:
                pipeline_with_model.fit(data_X, **fit_kwargs)
        model_fit_end = time.time()

        model_fit_time = np.array(model_fit_end - model_fit_start).round(2)

    display.move_progress()

    if ground_truth is not None:

        logger.info(f"ground_truth parameter set to {ground_truth}")

        gt = np.array(data_before_preprocess[ground_truth])
    else:
        gt = None

    if _ml_usecase == MLUsecase.CLUSTERING:
        metrics = _calculate_metrics_unsupervised(X, model.labels_, ground_truth=gt)
    else:
        metrics = {}

    logger.info(str(model))
    logger.info(
        "create_models() succesfully completed......................................"
    )

    runtime = time.time() - runtime_start

    # mlflow logging
    if logging_param and system:

        metrics_log = {k: v for k, v in metrics.items()}

        try:
            _mlflow_log_model(
                model=model,
                model_results=None,
                score_dict=metrics_log,
                source="create_model",
                runtime=runtime,
                model_fit_time=model_fit_time,
                _prep_pipe=prep_pipe,
                log_plots=log_plots_param,
                display=display,
            )
        except:
            logger.error(f"_mlflow_log_model() for {model} raised an exception:")
            logger.error(traceback.format_exc())

    display.move_progress()

    logger.info("Uploading results into container")

    model_results = pd.DataFrame(metrics, index=[0])
    model_results = model_results.round(round)

    # storing results in create_model_container
    create_model_container.append(model_results)
    display_container.append(model_results)

    # storing results in master_model_container
    logger.info("Uploading model into container now")
    master_model_container.append(model)

    if _ml_usecase == MLUsecase.CLUSTERING:
        display.display(
            model_results, clear=system, override=False if not system else None
        )
    elif system:
        display.clear_output()

    logger.info(f"create_model_container: {len(create_model_container)}")
    logger.info(f"master_model_container: {len(master_model_container)}")
    logger.info(f"display_container: {len(display_container)}")

    logger.info(str(model))
    logger.info(
        "create_model() succesfully completed......................................"
    )
    gc.collect()

    if not system:
        return (model, model_fit_time)

    return model


def create_model_supervised(
    estimator,
    fold: Optional[Union[int, Any]] = None,
    round: int = 4,
    cross_validation: bool = True,
    predict: bool = True,
    fit_kwargs: Optional[dict] = None,
    groups: Optional[Union[str, Any]] = None,
    refit: bool = True,
    verbose: bool = True,
    system: bool = True,
    X_train_data: Optional[pd.DataFrame] = None,  # added in pycaret==2.2.0
    y_train_data: Optional[pd.DataFrame] = None,  # added in pycaret==2.2.0
    metrics=None,
    display: Optional[Display] = None,  # added in pycaret==2.2.0
    **kwargs,
) -> Any:

    """
    This is an internal version of the create_model function.

    This function creates a model and scores it using Cross Validation.
    The output prints a score grid that shows Accuracy, AUC, Recall, Precision,
    F1, Kappa and MCC by fold (default = 10 Fold).

    This function returns a trained model object.

    setup() function must be called before using create_model()

    Example
    -------
    >>> from pycaret.datasets import get_data
    >>> juice = get_data('juice')
    >>> experiment_name = setup(data = juice,  target = 'Purchase')
    >>> lr = create_model('lr')

    This will create a trained Logistic Regression model.

    Parameters
    ----------
    estimator : str / object, default = None
        Enter ID of the estimators available in model library or pass an untrained model
        object consistent with fit / predict API to train and evaluate model. All
        estimators support binary or multiclass problem. List of estimators in model
        library (ID - Name):

        * 'lr' - Logistic Regression
        * 'knn' - K Nearest Neighbour
        * 'nb' - Naive Bayes
        * 'dt' - Decision Tree Classifier
        * 'svm' - SVM - Linear Kernel
        * 'rbfsvm' - SVM - Radial Kernel
        * 'gpc' - Gaussian Process Classifier
        * 'mlp' - Multi Level Perceptron
        * 'ridge' - Ridge Classifier
        * 'rf' - Random Forest Classifier
        * 'qda' - Quadratic Discriminant Analysis
        * 'ada' - Ada Boost Classifier
        * 'gbc' - Gradient Boosting Classifier
        * 'lda' - Linear Discriminant Analysis
        * 'et' - Extra Trees Classifier
        * 'xgboost' - Extreme Gradient Boosting
        * 'lightgbm' - Light Gradient Boosting
        * 'catboost' - CatBoost Classifier

    fold: integer or scikit-learn compatible CV generator, default = None
        Controls cross-validation. If None, will use the CV generator defined in setup().
        If integer, will use KFold CV with that many folds.
        When cross_validation is False, this parameter is ignored.

    round: integer, default = 4
        Number of decimal places the metrics in the score grid will be rounded to.

    cross_validation: bool, default = True
        When cross_validation set to False fold parameter is ignored and model is trained
        on entire training dataset.

    predict: bool, default = True
        Whether to predict model on holdout if cross_validation == False.

    fit_kwargs: dict, default = {} (empty dict)
        Dictionary of arguments passed to the fit method of the model.

    groups: str or array-like, with shape (n_samples,), default = None
        Optional Group labels for the samples used while splitting the dataset into train/test set.
        If string is passed, will use the data column with that name as the groups.
        Only used if a group based cross-validation generator is used (eg. GroupKFold).
        If None, will use the value set in fold_groups param in setup().

    refit: bool, default = True
        Whether to refit the model on the entire dataset after CV. Ignored if cross_validation == False.

    verbose: bool, default = True
        Score grid is not printed when verbose is set to False.

    system: bool, default = True
        Must remain True all times. Only to be changed by internal functions.
        If False, method will return a tuple of model and the model fit time.

    X_train_data: pandas.DataFrame, default = None
        If not None, will use this dataframe as training features.
        Intended to be only changed by internal functions.

    y_train_data: pandas.DataFrame, default = None
        If not None, will use this dataframe as training target.
        Intended to be only changed by internal functions.

    **kwargs:
        Additional keyword arguments to pass to the estimator.

    Returns
    -------
    score_grid
        A table containing the scores of the model across the kfolds.
        Scoring metrics used are Accuracy, AUC, Recall, Precision, F1,
        Kappa and MCC. Mean and standard deviation of the scores across
        the folds are highlighted in yellow.

    model
        trained model object

    Warnings
    --------
    - 'svm' and 'ridge' doesn't support predict_proba method. As such, AUC will be
      returned as zero (0.0)

    - If target variable is multiclass (more than 2 classes), AUC will be returned
      as zero (0.0)

    - 'rbfsvm' and 'gpc' uses non-linear kernel and hence the fit time complexity is
      more than quadratic. These estimators are hard to scale on datasets with more
      than 10,000 samples.

    - If cross_validation param is set to False, model will not be logged with MLFlow.

    """

    function_params_str = ", ".join(
        [
            f"{k}={v}"
            for k, v in locals().items()
            if k not in ("X_train_data", "y_train_data")
        ]
    )

    logger = get_logger()

    logger.info("Initializing create_model()")
    logger.info(f"create_model({function_params_str})")

    logger.info("Checking exceptions")

    # run_time
    runtime_start = time.time()

    available_estimators = set(_all_models_internal.keys())

    if not fit_kwargs:
        fit_kwargs = {}

    # only raise exception of estimator is of type string.
    if isinstance(estimator, str):
        if estimator not in available_estimators:
            raise ValueError(
                f"Estimator {estimator} not available. Please see docstring for list of available estimators."
            )
    elif not hasattr(estimator, "fit"):
        raise ValueError(
            f"Estimator {estimator} does not have the required fit() method."
        )

    # checking fold parameter
    if fold is not None and not (type(fold) is int or is_sklearn_cv_generator(fold)):
        raise TypeError(
            "fold parameter must be either None, an integer or a scikit-learn compatible CV generator object."
        )

    # checking round parameter
    if type(round) is not int:
        raise TypeError("Round parameter only accepts integer value.")

    # checking verbose parameter
    if type(verbose) is not bool:
        raise TypeError("Verbose parameter can only take argument as True or False.")

    # checking system parameter
    if type(system) is not bool:
        raise TypeError("System parameter can only take argument as True or False.")

    # checking cross_validation parameter
    if type(cross_validation) is not bool:
        raise TypeError(
            "cross_validation parameter can only take argument as True or False."
        )

    """

    ERROR HANDLING ENDS HERE

    """

    groups = _get_groups(groups)

    if not display:
        progress_args = {"max": 4}
        master_display_columns = [v.display_name for k, v in _all_metrics.items()]
        timestampStr = datetime.datetime.now().strftime("%H:%M:%S")
        monitor_rows = [
            ["Initiated", ". . . . . . . . . . . . . . . . . .", timestampStr],
            ["Status", ". . . . . . . . . . . . . . . . . .", "Loading Dependencies"],
            ["Estimator", ". . . . . . . . . . . . . . . . . .", "Compiling Library"],
        ]
        display = Display(
            verbose=verbose,
            html_param=html_param,
            progress_args=progress_args,
            master_display_columns=master_display_columns,
            monitor_rows=monitor_rows,
        )
        display.display_progress()
        display.display_monitor()
        display.display_master_display()

    logger.info("Importing libraries")

    # general dependencies

    np.random.seed(seed)

    logger.info("Copying training dataset")

    # Storing X_train and y_train in data_X and data_y parameter
    data_X = X_train.copy() if X_train_data is None else X_train_data.copy()
    data_y = y_train.copy() if y_train_data is None else y_train_data.copy()

    # reset index
    data_X.reset_index(drop=True, inplace=True)
    data_y.reset_index(drop=True, inplace=True)

    if metrics is None:
        metrics = _all_metrics

    display.move_progress()

    logger.info("Defining folds")

    # cross validation setup starts here
    cv = _get_cv_splitter(fold)

    logger.info("Declaring metric variables")

    """
    MONITOR UPDATE STARTS
    """
    display.update_monitor(1, "Selecting Estimator")
    display.display_monitor()
    """
    MONITOR UPDATE ENDS
    """

    logger.info("Importing untrained model")

    if isinstance(estimator, str) and estimator in available_estimators:
        model_definition = _all_models_internal[estimator]
        model_args = model_definition.args
        model_args = {**model_args, **kwargs}
        model = model_definition.class_def(**model_args)
        full_name = model_definition.name
    else:
        logger.info("Declaring custom model")

        model = clone(estimator)
        model.set_params(**kwargs)

        full_name = _get_model_name(model)

    # workaround for an issue with set_params in cuML
    model = clone(model)

    display.update_monitor(2, full_name)
    display.display_monitor()

    if transform_target_param and not isinstance(model, TransformedTargetRegressor):
        model = PowerTransformedTargetRegressor(
            regressor=model, power_transformer_method=transform_target_method_param
        )

    logger.info(f"{full_name} Imported succesfully")

    display.move_progress()

    """
    MONITOR UPDATE STARTS
    """
    if not cross_validation:
        display.update_monitor(1, f"Fitting {str(full_name)}")
    else:
        display.update_monitor(1, "Initializing CV")

    display.display_monitor()
    """
    MONITOR UPDATE ENDS
    """

    if not cross_validation:

        with estimator_pipeline(_internal_pipeline, model) as pipeline_with_model:
            fit_kwargs = _get_pipeline_fit_kwargs(pipeline_with_model, fit_kwargs)
            logger.info("Cross validation set to False")

            logger.info("Fitting Model")
            model_fit_start = time.time()
            with io.capture_output():
                pipeline_with_model.fit(data_X, data_y, **fit_kwargs)
            model_fit_end = time.time()

            model_fit_time = np.array(model_fit_end - model_fit_start).round(2)

            display.move_progress()

            if predict:
                predict_model(pipeline_with_model, verbose=False)
                model_results = pull(pop=True).drop("Model", axis=1)

                display_container.append(model_results)

                display.display(
                    model_results, clear=system, override=False if not system else None
                )

                logger.info(f"display_container: {len(display_container)}")

        display.move_progress()

        logger.info(str(model))
        logger.info(
            "create_models() succesfully completed......................................"
        )

        gc.collect()

        if not system:
            return (model, model_fit_time)
        return model

    """
    MONITOR UPDATE STARTS
    """
    display.update_monitor(
        1, f"Fitting {_get_cv_n_folds(fold, data_X, y=data_y, groups=groups)} Folds"
    )
    display.display_monitor()
    """
    MONITOR UPDATE ENDS
    """

    from sklearn.model_selection import cross_validate

    metrics_dict = dict([(k, v.scorer) for k, v in metrics.items()])

    logger.info("Starting cross validation")

    n_jobs = _gpu_n_jobs_param
    from sklearn.gaussian_process import (
        GaussianProcessClassifier,
        GaussianProcessRegressor,
    )

    # special case to prevent running out of memory
    if isinstance(model, (GaussianProcessClassifier, GaussianProcessRegressor)):
        n_jobs = 1

    with estimator_pipeline(_internal_pipeline, model) as pipeline_with_model:
        fit_kwargs = _get_pipeline_fit_kwargs(pipeline_with_model, fit_kwargs)
        logger.info(f"Cross validating with {cv}, n_jobs={n_jobs}")

        model_fit_start = time.time()
        scores = cross_validate(
            pipeline_with_model,
            data_X,
            data_y,
            cv=cv,
            groups=groups,
            scoring=metrics_dict,
            fit_params=fit_kwargs,
            n_jobs=n_jobs,
            return_train_score=False,
            error_score=0,
        )
        model_fit_end = time.time()
        model_fit_time = np.array(model_fit_end - model_fit_start).round(2)

        score_dict = {
            v.display_name: scores[f"test_{k}"] * (1 if v.greater_is_better else -1)
            for k, v in metrics.items()
        }

        logger.info("Calculating mean and std")

        avgs_dict = {k: [np.mean(v), np.std(v)] for k, v in score_dict.items()}

        display.move_progress()

        logger.info("Creating metrics dataframe")

        model_results = pd.DataFrame(score_dict)
        model_avgs = pd.DataFrame(avgs_dict, index=["Mean", "SD"],)

        model_results = model_results.append(model_avgs)
        model_results = model_results.round(round)

        # yellow the mean
        model_results = color_df(model_results, "yellow", ["Mean"], axis=1)
        model_results = model_results.set_precision(round)

        if refit:
            # refitting the model on complete X_train, y_train
            display.update_monitor(1, "Finalizing Model")
            display.display_monitor()
            model_fit_start = time.time()
            logger.info("Finalizing model")
            with io.capture_output():
                pipeline_with_model.fit(data_X, data_y, **fit_kwargs)
            model_fit_end = time.time()

            model_fit_time = np.array(model_fit_end - model_fit_start).round(2)
        else:
            model_fit_time /= _get_cv_n_folds(cv, data_X, y=data_y, groups=groups)

        # end runtime
        runtime_end = time.time()
        runtime = np.array(runtime_end - runtime_start).round(2)

    # mlflow logging
    if logging_param and system and refit:

        avgs_dict_log = avgs_dict.copy()
        avgs_dict_log = {k: v[0] for k, v in avgs_dict_log.items()}

        try:
            _mlflow_log_model(
                model=model,
                model_results=model_results,
                score_dict=avgs_dict_log,
                source="create_model",
                runtime=runtime,
                model_fit_time=model_fit_time,
                _prep_pipe=prep_pipe,
                log_plots=log_plots_param,
                display=display,
            )
        except:
            logger.error(f"_mlflow_log_model() for {model} raised an exception:")
            logger.error(traceback.format_exc())

    display.move_progress()

    logger.info("Uploading results into container")

    # storing results in create_model_container
    create_model_container.append(model_results.data)
    display_container.append(model_results.data)

    # storing results in master_model_container
    logger.info("Uploading model into container now")
    master_model_container.append(model)

    display.display(model_results, clear=system, override=False if not system else None)

    logger.info(f"create_model_container: {len(create_model_container)}")
    logger.info(f"master_model_container: {len(master_model_container)}")
    logger.info(f"display_container: {len(display_container)}")

    logger.info(str(model))
    logger.info(
        "create_model() succesfully completed......................................"
    )
    gc.collect()

    if not system:
        return (model, model_fit_time)

    return model


def tune_model_unsupervised(
    model,
    supervised_target: str,
    supervised_type: Optional[str] = None,
    supervised_estimator: Union[str, Any] = "lr",
    optimize: Optional[str] = None,
    custom_grid: Optional[List[int]] = None,
    fold: Optional[Union[int, Any]] = None,
    groups: Optional[Union[str, Any]] = None,
    ground_truth: Optional[str] = None,
    method: str = "drop",
    fit_kwargs: Optional[dict] = None,
    round: int = 4,
    verbose: bool = True,
    display: Optional[Display] = None,
    **kwargs,
):

    function_params_str = ", ".join([f"{k}={v}" for k, v in locals().items()])

    logger = get_logger()

    logger.info("Initializing tune_model()")
    logger.info(f"tune_model({function_params_str})")

    logger.info("Checking exceptions")

    # run_time
    runtime_start = time.time()

    if not fit_kwargs:
        fit_kwargs = {}

    if supervised_target not in data_before_preprocess.columns:
        raise ValueError(
            f"{supervised_target} is not present as a column in the dataset."
        )

    warnings.filterwarnings("ignore")

    np.random.seed(seed)

    cols_to_drop = [x for x in X.columns if x.startswith(supervised_target)]
    data_X = X.drop(cols_to_drop, axis=1)
    data_y = data_before_preprocess[[supervised_target]]
    if data_y.dtypes[0] not in [int, float, bool]:
        data_y[supervised_target] = LabelEncoder().fit_transform(
            data_y[supervised_target]
        )
    data_y = data_y[supervised_target]

    temp_globals = globals()
    temp_globals["y_train"] = data_y

    if supervised_type is None:
        supervised_type, _ = infer_ml_usecase(data_y)
        logger.info(f"supervised_type inferred as {supervised_type}")

    if supervised_type == "classification":
        metrics = pycaret.containers.metrics.classification.get_all_metric_containers(
            temp_globals, raise_errors=True
        )
        available_estimators = pycaret.containers.models.classification.get_all_model_containers(
            temp_globals, raise_errors=True
        )
        ml_usecase = MLUsecase.CLASSIFICATION
    elif supervised_type == "regression":
        metrics = pycaret.containers.metrics.regression.get_all_metric_containers(
            temp_globals, raise_errors=True
        )
        available_estimators = pycaret.containers.models.regression.get_all_model_containers(
            temp_globals, raise_errors=True
        )
        ml_usecase = MLUsecase.REGRESSION
    else:
        raise ValueError(
            f"supervised_type param must be either 'classification' or 'regression'."
        )

    fold = _get_cv_splitter(fold, ml_usecase)

    if isinstance(supervised_estimator, str):
        if supervised_estimator in available_estimators:
            estimator_definition = available_estimators[supervised_estimator]
            estimator_args = estimator_definition.args
            estimator_args = {**estimator_args}
            supervised_estimator = estimator_definition.class_def(**estimator_args)
        else:
            raise ValueError(f"Unknown supervised_estimator {supervised_estimator}.")
    else:
        logger.info("Declaring custom model")

        supervised_estimator = clone(supervised_estimator)

    supervised_estimator_name = _get_model_name(
        supervised_estimator, models=available_estimators
    )

    if optimize is None:
        optimize = "Accuracy" if supervised_type == "classification" else "R2"
    optimize = _get_metric(optimize, metrics=metrics)
    if optimize is None:
        raise ValueError(
            "Optimize method not supported. See docstring for list of available parameters."
        )

    if custom_grid is not None and not isinstance(custom_grid, list):
        raise ValueError(f"custom_grid param must be a list.")

    # checking round parameter
    if type(round) is not int:
        raise TypeError("Round parameter only accepts integer value.")

    # checking verbose parameter
    if type(verbose) is not bool:
        raise TypeError("Verbose parameter can only take argument as True or False.")

    if custom_grid is None:
        if _ml_usecase == MLUsecase.CLUSTERING:
            param_grid = [2, 4, 5, 6, 8, 10, 14, 18, 25, 30, 40]
        else:
            param_grid = [0.01, 0.02, 0.03, 0.04, 0.05, 0.06, 0.07, 0.08, 0.09, 0.10]
    else:
        param_grid = custom_grid
        try:
            param_grid.remove(0)
        except ValueError:
            pass
    param_grid.sort()

    if not display:
        progress_args = {"max": len(param_grid) * 3 + (len(param_grid) + 1) * 4}
        master_display_columns = None
        timestampStr = datetime.datetime.now().strftime("%H:%M:%S")
        monitor_rows = [
            ["Initiated", ". . . . . . . . . . . . . . . . . .", timestampStr],
            ["Status", ". . . . . . . . . . . . . . . . . .", "Loading Dependencies"],
            ["Estimator", ". . . . . . . . . . . . . . . . . .", "Compiling Library"],
        ]
        display = Display(
            verbose=verbose,
            html_param=html_param,
            progress_args=progress_args,
            master_display_columns=master_display_columns,
            monitor_rows=monitor_rows,
        )

        display.display_progress()
        display.display_monitor()
        display.display_master_display()

    unsupervised_models = {}
    unsupervised_models_results = {}
    unsupervised_grids = {0: data_X}

    logger.info("Fitting unsupervised models")

    for k in param_grid:
        if _ml_usecase == MLUsecase.CLUSTERING:
            try:
                new_model, _ = create_model_unsupervised(
                    model,
                    num_clusters=k,
                    X_data=data_X,
                    display=display,
                    system=False,
                    ground_truth=ground_truth,
                    round=round,
                    fit_kwargs=fit_kwargs,
                    raise_num_clusters=True,
                    **kwargs,
                )
            except ValueError:
                raise ValueError(
                    f"Model {model} cannot be used in this function as its number of clusters cannot be set (n_clusters param required)."
                )
        else:
            new_model, _ = create_model_unsupervised(
                model,
                fraction=k,
                X_data=data_X,
                display=display,
                system=False,
                ground_truth=ground_truth,
                round=round,
                fit_kwargs=fit_kwargs,
                **kwargs,
            )
        unsupervised_models_results[k] = pull(pop=True)
        unsupervised_models[k] = new_model
        unsupervised_grids[k] = (
            assign_model(new_model, verbose=False, transformation=True)
            .reset_index(drop=True)
            .drop(cols_to_drop, axis=1)
        )
        if _ml_usecase == MLUsecase.CLUSTERING:
            unsupervised_grids[k] = pd.get_dummies(
                unsupervised_grids[k], columns=["Cluster"],
            )
        elif method == "drop":
            unsupervised_grids[k] = unsupervised_grids[k][
                unsupervised_grids[k]["Anomaly"] == 0
            ].drop(["Anomaly", "Anomaly_Score"], axis=1)

    results = {}

    logger.info("Fitting supervised estimator")

    for k, v in unsupervised_grids.items():
        create_model_supervised(
            supervised_estimator,
            fold=fold,
            display=display,
            system=False,
            X_train_data=v,
            y_train_data=data_y[data_y.index.isin(v.index)],
            metrics=metrics,
            groups=groups,
            round=round,
            refit=False,
        )
        results[k] = pull(pop=True).loc["Mean"]
        display.move_progress()

    logger.info("Compiling results")

    results = pd.DataFrame(results).T

    greater_is_worse_columns = {
        v.display_name for k, v in metrics.items() if not v.greater_is_better
    }

    best_model_idx = (
        results.drop(0)
        .sort_values(
            by=optimize.display_name, ascending=optimize in greater_is_worse_columns
        )
        .index[0]
    )

    def highlight_max(s):
        to_highlight = s == s.max()
        return ["background-color: yellow" if v else "" for v in to_highlight]

    def highlight_min(s):
        to_highlight = s == s.min()
        return ["background-color: yellow" if v else "" for v in to_highlight]

    results = results.style.apply(
        highlight_max,
        subset=[x for x in results.columns if x not in greater_is_worse_columns],
    ).apply(
        highlight_min,
        subset=[x for x in results.columns if x in greater_is_worse_columns],
    )

    # end runtime
    runtime_end = time.time()
    runtime = np.array(runtime_end - runtime_start).round(2)

    if _ml_usecase == MLUsecase.CLUSTERING:
        best_model, best_model_fit_time = create_model_unsupervised(
            unsupervised_models[best_model_idx],
            num_clusters=best_model_idx,
            system=False,
            round=round,
            ground_truth=ground_truth,
            fit_kwargs=fit_kwargs,
            display=display,
            **kwargs,
        )
    else:
        best_model, best_model_fit_time = create_model_unsupervised(
            unsupervised_models[best_model_idx],
            fraction=best_model_idx,
            system=False,
            round=round,
            fit_kwargs=fit_kwargs,
            display=display,
            **kwargs,
        )
    best_model_results = pull(pop=True)

    if logging_param:

        metrics_log = {k: v[0] for k, v in best_model_results.items()}

        try:
            _mlflow_log_model(
                model=model,
                model_results=None,
                score_dict=metrics_log,
                source="tune_model",
                runtime=runtime,
                model_fit_time=best_model_fit_time,
                _prep_pipe=prep_pipe,
                log_plots=log_plots_param,
                display=display,
            )
        except:
            logger.error(f"_mlflow_log_model() for {model} raised an exception:")
            logger.error(traceback.format_exc())

    results = results.set_precision(round)
    display_container.append(results)

    display.display(results, clear=True)

    if html_param and verbose:
        logger.info("Rendering Visual")
        plot_df = results.data.drop(
            [x for x in results.columns if x != optimize.display_name], axis=1
        )

        fig = go.Figure()
        fig.add_trace(
            go.Scatter(
                x=plot_df.index,
                y=plot_df[optimize.display_name],
                mode="lines+markers",
                name=optimize.display_name,
            )
        )
        msg = (
            "Number of Clusters"
            if _ml_usecase == MLUsecase.CLUSTERING
            else "Anomaly Fraction"
        )
        title = f"{supervised_estimator_name} Metrics and {msg} by {_get_model_name(best_model)}"
        fig.update_layout(
            plot_bgcolor="rgb(245,245,245)",
            title={
                "text": title,
                "y": 0.95,
                "x": 0.45,
                "xanchor": "center",
                "yanchor": "top",
            },
            xaxis_title=msg,
            yaxis_title=optimize.display_name,
        )
        fig.show()
        logger.info("Visual Rendered Successfully")

    logger.info(f"create_model_container: {len(create_model_container)}")
    logger.info(f"master_model_container: {len(master_model_container)}")
    logger.info(f"display_container: {len(display_container)}")

    logger.info(str(best_model))
    logger.info(
        "tune_model() succesfully completed......................................"
    )

    gc.collect()

    return best_model


def tune_model_supervised(
    estimator,
    fold: Optional[Union[int, Any]] = None,
    round: int = 4,
    n_iter: int = 10,
    custom_grid: Optional[Union[Dict[str, list], Any]] = None,
    optimize: str = "Accuracy",
    custom_scorer=None,  # added in pycaret==2.1 - depreciated
    search_library: str = "scikit-learn",
    search_algorithm: Optional[str] = None,
    early_stopping: Any = False,
    early_stopping_max_iters: int = 10,
    choose_better: bool = False,
    fit_kwargs: Optional[dict] = None,
    groups: Optional[Union[str, Any]] = None,
    return_tuner: bool = False,
    verbose: bool = True,
    tuner_verbose: Union[int, bool] = True,
    display: Optional[Display] = None,
    **kwargs,
) -> Any:

    """
    This function tunes the hyperparameters of a model and scores it using Cross Validation.
    The output prints a score grid that shows Accuracy, AUC, Recall
    Precision, F1, Kappa and MCC by fold (by default = 10 Folds).

    This function returns a trained model object.

    Example
    -------
    >>> from pycaret.datasets import get_data
    >>> juice = get_data('juice')
    >>> experiment_name = setup(data = juice,  target = 'Purchase')
    >>> xgboost = create_model('xgboost')
    >>> tuned_xgboost = tune_model(xgboost)

    This will tune the hyperparameters of Extreme Gradient Boosting Classifier.


    Parameters
    ----------
    estimator : object, default = None

    fold: integer or scikit-learn compatible CV generator, default = None
        Controls cross-validation. If None, will use the CV generator defined in setup().
        If integer, will use KFold CV with that many folds.
        When cross_validation is False, this parameter is ignored.

    round: integer, default = 4
        Number of decimal places the metrics in the score grid will be rounded to.

    n_iter: integer, default = 10
        Number of iterations within the Random Grid Search. For every iteration,
        the model randomly selects one value from the pre-defined grid of
        hyperparameters.

    custom_grid: dictionary, default = None
        To use custom hyperparameters for tuning pass a dictionary with parameter name
        and values to be iterated. When set to None it uses pre-defined tuning grid.
        Custom grids must be in a format supported by the chosen search library.

    optimize: str, default = 'Accuracy'
        Measure used to select the best model through hyperparameter tuning.
        Can be either a string representing a metric or a custom scorer object
        created using sklearn.make_scorer.

    custom_scorer: object, default = None
        Will be eventually depreciated.
        custom_scorer can be passed to tune hyperparameters of the model. It must be
        created using sklearn.make_scorer.

    search_library: str, default = 'scikit-learn'
        The search library used to tune hyperparameters.
        Possible values:

        - 'scikit-learn' - default, requires no further installation
        - 'scikit-optimize' - scikit-optimize. ``pip install scikit-optimize`` https://scikit-optimize.github.io/stable/
        - 'tune-sklearn' - Ray Tune scikit API. Does not support GPU models.
          ``pip install tune-sklearn ray[tune]`` https://github.com/ray-project/tune-sklearn
        - 'optuna' - Optuna. ``pip install optuna`` https://optuna.org/

    search_algorithm: str, default = None
        The search algorithm to be used for finding the best hyperparameters.
        Selection of search algorithms depends on the search_library parameter.
        Some search algorithms require additional libraries to be installed.
        If None, will use search library-specific default algorith.
        'scikit-learn' possible values:

        - 'random' - random grid search (default)
        - 'grid' - grid search

        'scikit-optimize' possible values:

        - 'bayesian' - Bayesian search (default)

        'tune-sklearn' possible values:

        - 'random' - random grid search (default)
        - 'grid' - grid search
        - 'bayesian' - Bayesian search using scikit-optimize
          ``pip install scikit-optimize``
        - 'hyperopt' - Tree-structured Parzen Estimator search using Hyperopt
          ``pip install hyperopt``
<<<<<<< HEAD
        - 'bohb' - Bayesian search using HpBandSter
=======
        - 'optuna' - Tree-structured Parzen Estimator search using Optuina 
          ``pip install optuna``
        - 'bohb' - Bayesian search using HpBandSter 
>>>>>>> 6738acdb
          ``pip install hpbandster ConfigSpace``

        'optuna' possible values:

        - 'random' - randomized search
        - 'tpe' - Tree-structured Parzen Estimator search (default)

    early_stopping: bool or str or object, default = False
        Use early stopping to stop fitting to a hyperparameter configuration
        if it performs poorly. Ignored if search_library is ``scikit-learn``, or
        if the estimator doesn't have partial_fit attribute.
        If False or None, early stopping will not be used.
        Can be either an object accepted by the search library or one of the
        following:

        - 'asha' for Asynchronous Successive Halving Algorithm
        - 'hyperband' for Hyperband
        - 'median' for median stopping rule
        - If False or None, early stopping will not be used.

        More info for Optuna - https://optuna.readthedocs.io/en/stable/reference/pruners.html
        More info for Ray Tune (tune-sklearn) - https://docs.ray.io/en/master/tune/api_docs/schedulers.html

    early_stopping_max_iters: int, default = 10
        Maximum number of epochs to run for each sampled configuration.
        Ignored if early_stopping is False or None.

    choose_better: bool, default = False
        When set to set to True, base estimator is returned when the performance doesn't
        improve by tune_model. This gurantees the returned object would perform atleast
        equivalent to base estimator created using create_model or model returned by
        compare_models.

    fit_kwargs: dict, default = {} (empty dict)
        Dictionary of arguments passed to the fit method of the tuner.

    groups: str or array-like, with shape (n_samples,), default = None
        Optional Group labels for the samples used while splitting the dataset into train/test set.
        If string is passed, will use the data column with that name as the groups.
        Only used if a group based cross-validation generator is used (eg. GroupKFold).
        If None, will use the value set in fold_groups param in setup().

    return_tuner: bool, default = False
        If True, will reutrn a tuple of (model, tuner_object). Otherwise,
        will return just the best model.

    verbose: bool, default = True
        Score grid is not printed when verbose is set to False.

    tuner_verbose: bool or in, default = True
        If True or above 0, will print messages from the tuner. Higher values
        print more messages. Ignored if verbose param is False.

    **kwargs:
        Additional keyword arguments to pass to the optimizer.

    Returns
    -------
    score_grid
        A table containing the scores of the model across the kfolds.
        Scoring metrics used are Accuracy, AUC, Recall, Precision, F1,
        Kappa and MCC. Mean and standard deviation of the scores across
        the folds are also returned.

    model
        Trained and tuned model object.

    tuner_object
        Only if return_tuner param is True. The object used for tuning.

    Notes
    -----

    - If a StackingClassifier is passed, the hyperparameters of the meta model (final_estimator)
      will be tuned.

    - If a VotingClassifier is passed, the weights will be tuned.

    Warnings
    --------

    - Using 'Grid' search algorithm with default parameter grids may result in very
      long computation.


    """
    function_params_str = ", ".join([f"{k}={v}" for k, v in locals().items()])

    logger = get_logger()

    logger.info("Initializing tune_model()")
    logger.info(f"tune_model({function_params_str})")

    logger.info("Checking exceptions")

    # run_time
    runtime_start = time.time()

    if not fit_kwargs:
        fit_kwargs = {}

    # checking estimator if string
    if type(estimator) is str:
        raise TypeError(
            "The behavior of tune_model in version 1.0.1 is changed. Please pass trained model object."
        )

    # Check for estimator
    if not hasattr(estimator, "fit"):
        raise ValueError(
            f"Estimator {estimator} does not have the required fit() method."
        )

    # checking fold parameter
    if fold is not None and not (type(fold) is int or is_sklearn_cv_generator(fold)):
        raise TypeError(
            "fold parameter must be either None, an integer or a scikit-learn compatible CV generator object."
        )

    # checking round parameter
    if type(round) is not int:
        raise TypeError("Round parameter only accepts integer value.")

    # checking n_iter parameter
    if type(n_iter) is not int:
        raise TypeError("n_iter parameter only accepts integer value.")

    # checking early_stopping parameter
    possible_early_stopping = ["asha", "Hyperband", "Median"]
    if (
        isinstance(early_stopping, str)
        and early_stopping not in possible_early_stopping
    ):
        raise TypeError(
            f"early_stopping parameter must be one of {', '.join(possible_early_stopping)}"
        )

    # checking early_stopping_max_iters parameter
    if type(early_stopping_max_iters) is not int:
        raise TypeError(
            "early_stopping_max_iters parameter only accepts integer value."
        )

    # checking search_library parameter
    possible_search_libraries = [
        "scikit-learn",
        "scikit-optimize",
        "tune-sklearn",
        "optuna",
    ]
    search_library = search_library.lower()
    if search_library not in possible_search_libraries:
        raise ValueError(
            f"search_library parameter must be one of {', '.join(possible_search_libraries)}"
        )

    if search_library == "scikit-optimize":
        try:
            import skopt
        except ImportError:
            raise ImportError(
                "'scikit-optimize' requires scikit-optimize package to be installed. Do: pip install scikit-optimize"
            )

        if not search_algorithm:
            search_algorithm = "bayesian"

        possible_search_algorithms = ["bayesian"]
        if search_algorithm not in possible_search_algorithms:
            raise ValueError(
                f"For 'scikit-optimize' search_algorithm parameter must be one of {', '.join(possible_search_algorithms)}"
            )

    elif search_library == "tune-sklearn":
        try:
            import tune_sklearn
        except ImportError:
            raise ImportError(
                "'tune-sklearn' requires tune_sklearn package to be installed. Do: pip install tune-sklearn ray[tune]"
            )

        if not search_algorithm:
            search_algorithm = "random"

        possible_search_algorithms = [
            "random",
            "grid",
            "bayesian",
            "hyperopt",
            "bohb",
            "optuna",
        ]
        if search_algorithm not in possible_search_algorithms:
            raise ValueError(
                f"For 'tune-sklearn' search_algorithm parameter must be one of {', '.join(possible_search_algorithms)}"
            )

        if search_algorithm == "bohb":
            try:
                from ray.tune.suggest.bohb import TuneBOHB
                from ray.tune.schedulers import HyperBandForBOHB
                import ConfigSpace as CS
                import hpbandster
            except ImportError:
                raise ImportError(
                    "It appears that either HpBandSter or ConfigSpace is not installed. Do: pip install hpbandster ConfigSpace"
                )
        elif search_algorithm == "hyperopt":
            try:
                from ray.tune.suggest.hyperopt import HyperOptSearch
                from hyperopt import hp
            except ImportError:
                raise ImportError(
                    "It appears that hyperopt is not installed. Do: pip install hyperopt"
                )
        elif search_algorithm == "bayesian":
            try:
                import skopt
            except ImportError:
                raise ImportError(
                    "It appears that scikit-optimize is not installed. Do: pip install scikit-optimize"
                )
        elif search_algorithm == "optuna":
            try:
                import optuna
            except ImportError:
                raise ImportError(
                    "'optuna' requires optuna package to be installed. Do: pip install optuna"
                )

    elif search_library == "optuna":
        try:
            import optuna
        except ImportError:
            raise ImportError(
                "'optuna' requires optuna package to be installed. Do: pip install optuna"
            )

        if not search_algorithm:
            search_algorithm = "tpe"

        possible_search_algorithms = ["random", "tpe"]
        if search_algorithm not in possible_search_algorithms:
            raise ValueError(
                f"For 'optuna' search_algorithm parameter must be one of {', '.join(possible_search_algorithms)}"
            )
    else:
        if not search_algorithm:
            search_algorithm = "random"

        possible_search_algorithms = ["random", "grid"]
        if search_algorithm not in possible_search_algorithms:
            raise ValueError(
                f"For 'scikit-learn' search_algorithm parameter must be one of {', '.join(possible_search_algorithms)}"
            )

    if custom_scorer is not None:
        optimize = custom_scorer
        warnings.warn(
            "custom_scorer parameter will be depreciated, use optimize instead",
            DeprecationWarning,
            stacklevel=2,
        )

    if isinstance(optimize, str):
        # checking optimize parameter
        optimize = _get_metric(optimize)
        if optimize is None:
            raise ValueError(
                "Optimize method not supported. See docstring for list of available parameters."
            )

        # checking optimize parameter for multiclass
        if _is_multiclass():
            if not optimize.is_multiclass:
                raise TypeError(
                    "Optimization metric not supported for multiclass problems. See docstring for list of other optimization parameters."
                )
    else:
        logger.info(f"optimize set to user defined function {optimize}")

    # checking verbose parameter
    if type(verbose) is not bool:
        raise TypeError("verbose parameter can only take argument as True or False.")

    # checking verbose parameter
    if type(return_tuner) is not bool:
        raise TypeError(
            "return_tuner parameter can only take argument as True or False."
        )

    if not verbose:
        tuner_verbose = 0

    if type(tuner_verbose) not in (bool, int):
        raise TypeError("tuner_verbose parameter must be a bool or an int.")

    tuner_verbose = int(tuner_verbose)

    if tuner_verbose < 0:
        tuner_verbose = 0
    elif tuner_verbose > 2:
        tuner_verbose = 2

    """

    ERROR HANDLING ENDS HERE

    """

    fold = _get_cv_splitter(fold)

    groups = _get_groups(groups)

    if not display:
        progress_args = {"max": 3 + 4}
        master_display_columns = [v.display_name for k, v in _all_metrics.items()]
        timestampStr = datetime.datetime.now().strftime("%H:%M:%S")
        monitor_rows = [
            ["Initiated", ". . . . . . . . . . . . . . . . . .", timestampStr],
            ["Status", ". . . . . . . . . . . . . . . . . .", "Loading Dependencies"],
            ["Estimator", ". . . . . . . . . . . . . . . . . .", "Compiling Library"],
        ]
        display = Display(
            verbose=verbose,
            html_param=html_param,
            progress_args=progress_args,
            master_display_columns=master_display_columns,
            monitor_rows=monitor_rows,
        )

        display.display_progress()
        display.display_monitor()
        display.display_master_display()

    # ignore warnings

    warnings.filterwarnings("ignore")

    import logging

    np.random.seed(seed)

    logger.info("Copying training dataset")
    # Storing X_train and y_train in data_X and data_y parameter
    data_X = X_train.copy()
    data_y = y_train.copy()

    # reset index
    data_X.reset_index(drop=True, inplace=True)
    data_y.reset_index(drop=True, inplace=True)

    display.move_progress()

    # setting optimize parameter

    compare_dimension = optimize.display_name
    optimize = optimize.scorer

    # convert trained estimator into string name for grids

    logger.info("Checking base model")

    model = clone(estimator)
    is_stacked_model = False

    base_estimator = model

    if hasattr(base_estimator, "final_estimator"):
        logger.info("Model is stacked, using the definition of the meta-model")
        is_stacked_model = True
        base_estimator = base_estimator.final_estimator

    estimator_id = _get_model_id(base_estimator)

    estimator_definition = _all_models_internal[estimator_id]
    estimator_name = estimator_definition.name
    logger.info(f"Base model : {estimator_name}")

    display.update_monitor(2, estimator_name)
    display.display_monitor()

    display.move_progress()

    logger.info("Declaring metric variables")

    """
    MONITOR UPDATE STARTS
    """

    display.update_monitor(1, "Searching Hyperparameters")
    display.display_monitor()

    """
    MONITOR UPDATE ENDS
    """

    logger.info("Defining Hyperparameters")

    from pycaret.internal.tunable import VotingClassifier, VotingRegressor

    def total_combintaions_in_grid(grid):
        nc = 1

        def get_iter(x):
            if isinstance(x, dict):
                return x.values()
            return x

        for v in get_iter(grid):
            if isinstance(v, dict):
                for v2 in get_iter(v):
                    nc *= len(v2)
            else:
                nc *= len(v)
        return nc

    def get_ccp_alphas(estimator):
        path = estimator.cost_complexity_pruning_path(X_train, y_train)
        ccp_alphas, impurities = path.ccp_alphas, path.impurities
        return list(ccp_alphas[:-1])

    if custom_grid is not None:
        if not isinstance(custom_grid, dict):
            raise TypeError(f"custom_grid must be a dict, got {type(custom_grid)}.")
        param_grid = custom_grid
        if not (
            search_library == "scikit-learn"
            or (
                search_library == "tune-sklearn"
                and (search_algorithm == "grid" or search_algorithm == "random")
            )
        ):
            param_grid = {
                k: CategoricalDistribution(v) if not isinstance(v, Distribution) else v
                for k, v in param_grid.items()
            }
        elif any(isinstance(v, Distribution) for k, v in param_grid.items()):
            raise TypeError(
                f"For the combination of search_library {search_library} and search_algorithm {search_algorithm}, PyCaret Distribution objects are not supported. Pass a list or other object supported by the search library (in most cases, an object with a 'rvs' function)."
            )
    elif search_library == "scikit-learn" or (
        search_library == "tune-sklearn"
        and (search_algorithm == "grid" or search_algorithm == "random")
    ):
        param_grid = estimator_definition.tune_grid
        if isinstance(base_estimator, (VotingClassifier, VotingRegressor)):
            # special case to handle VotingClassifier, as weights need to be
            # generated dynamically
            param_grid = {
                f"weight_{i}": np.arange(0.01, 1, 0.01)
                for i, e in enumerate(base_estimator.estimators)
            }
        # if hasattr(base_estimator, "cost_complexity_pruning_path"):
        #     # special case for Tree-based models
        #     param_grid["ccp_alpha"] = get_ccp_alphas(base_estimator)
        #     if "min_impurity_decrease" in param_grid:
        #         param_grid.pop("min_impurity_decrease")

        if search_algorithm != "grid":
            tc = total_combintaions_in_grid(param_grid)
            if tc <= n_iter:
                logger.info(
                    f"{n_iter} is bigger than total combinations {tc}, setting search algorithm to grid"
                )
                search_algorithm = "grid"
    else:
        param_grid = estimator_definition.tune_distribution

        if isinstance(base_estimator, (VotingClassifier, VotingRegressor)):
            # special case to handle VotingClassifier, as weights need to be
            # generated dynamically
            param_grid = {
                f"weight_{i}": UniformDistribution(0.000000001, 1)
                for i, e in enumerate(base_estimator.estimators)
            }
        # if hasattr(base_estimator, "cost_complexity_pruning_path"):
        #     # special case for Tree-based models
        #     param_grid["ccp_alpha"] = CategoricalDistribution(
        #         get_ccp_alphas(base_estimator)
        #     )
        #     if "min_impurity_decrease" in param_grid:
        #         param_grid.pop("min_impurity_decrease")

    if not param_grid:
        raise ValueError(
            "parameter grid for tuning is empty. If passing custom_grid, make sure that it is not empty. If not passing custom_grid, the passed estimator does not have a built-in tuning grid."
        )

    suffixes = []

    if is_stacked_model:
        logger.info("Stacked model passed, will tune meta model hyperparameters")
        suffixes.append("final_estimator")

    gc.collect()

    with estimator_pipeline(_internal_pipeline, model) as pipeline_with_model:
        extra_params = {}

        fit_kwargs = _get_pipeline_fit_kwargs(pipeline_with_model, fit_kwargs)

        actual_estimator_label = get_pipeline_estimator_label(pipeline_with_model)

        suffixes.append(actual_estimator_label)

        suffixes = "__".join(reversed(suffixes))

        param_grid = {f"{suffixes}__{k}": v for k, v in param_grid.items()}

        search_kwargs = {**estimator_definition.tune_args, **kwargs}

        if custom_grid is not None:
            logger.info(f"custom_grid: {param_grid}")

        n_jobs = (
            _gpu_n_jobs_param if estimator_definition.is_gpu_enabled else n_jobs_param
        )

        from sklearn.gaussian_process import GaussianProcessClassifier

        # special case to prevent running out of memory
        if isinstance(pipeline_with_model.steps[-1][1], GaussianProcessClassifier):
            n_jobs = 1

        logger.info(f"Tuning with n_jobs={n_jobs}")

        if search_library == "optuna":
            # suppress output
            logging.getLogger("optuna").setLevel(logging.WARNING)

            pruner_translator = {
                "asha": optuna.pruners.SuccessiveHalvingPruner(),
                "hyperband": optuna.pruners.HyperbandPruner(),
                "median": optuna.pruners.MedianPruner(),
                False: optuna.pruners.NopPruner(),
                None: optuna.pruners.NopPruner(),
            }
            pruner = early_stopping
            if pruner in pruner_translator:
                pruner = pruner_translator[early_stopping]

            sampler_translator = {
                "tpe": optuna.samplers.TPESampler(seed=seed),
                "random": optuna.samplers.RandomSampler(seed=seed),
            }
            sampler = sampler_translator[search_algorithm]

            try:
                param_grid = get_optuna_distributions(param_grid)
            except:
                logger.warning(
                    "Couldn't convert param_grid to specific library distributions. Exception:"
                )
                logger.warning(traceback.format_exc())

            study = optuna.create_study(
                direction="maximize", sampler=sampler, pruner=pruner
            )

            logger.info("Initializing optuna.integration.OptunaSearchCV")
            model_grid = optuna.integration.OptunaSearchCV(
                estimator=pipeline_with_model,
                param_distributions=param_grid,
                cv=fold,
                enable_pruning=early_stopping
                and can_early_stop(pipeline_with_model, True, False, False, param_grid),
                max_iter=early_stopping_max_iters,
                n_jobs=n_jobs,
                n_trials=n_iter,
                random_state=seed,
                scoring=optimize,
                study=study,
                refit=False,
                verbose=tuner_verbose,
                error_score="raise",
                **search_kwargs,
            )

        elif search_library == "tune-sklearn":

            early_stopping_translator = {
                "asha": "ASHAScheduler",
                "hyperband": "HyperBandScheduler",
                "median": "MedianStoppingRule",
            }
            if early_stopping in early_stopping_translator:
                early_stopping = early_stopping_translator[early_stopping]

            do_early_stop = early_stopping and can_early_stop(
                pipeline_with_model, True, True, True, param_grid
            )

            if not do_early_stop and search_algorithm == "bohb":
                raise ValueError(
                    "'bohb' requires early_stopping = True and the estimator to support early stopping (has partial_fit, warm_start or is an XGBoost model)."
                )

            elif early_stopping and can_early_stop(
                pipeline_with_model, False, True, False, param_grid
            ):
                if "actual_estimator__n_estimators" in param_grid:
                    if custom_grid is None:
                        extra_params[
                            "actual_estimator__n_estimators"
                        ] = pipeline_with_model.get_params()[
                            "actual_estimator__n_estimators"
                        ]
                        param_grid.pop("actual_estimator__n_estimators")
                    else:
                        raise ValueError(
                            "Param grid cannot contain n_estimators or max_iter if early_stopping is True and the model is warm started. Use early_stopping_max_iters params to set the upper bound of n_estimators or max_iter."
                        )
                if "actual_estimator__max_iter" in param_grid:
                    if custom_grid is None:
                        param_grid.pop("actual_estimator__max_iter")
                    else:
                        raise ValueError(
                            "Param grid cannot contain n_estimators or max_iter if early_stopping is True and the model is warm started. Use early_stopping_max_iters params to set the upper bound of n_estimators or max_iter."
                        )

            from tune_sklearn import TuneSearchCV, TuneGridSearchCV

            with true_warm_start(
                pipeline_with_model
            ) if do_early_stop else nullcontext():
                if search_algorithm == "grid":

                    logger.info("Initializing tune_sklearn.TuneGridSearchCV")
                    model_grid = TuneGridSearchCV(
                        estimator=pipeline_with_model,
                        param_grid=param_grid,
                        early_stopping=do_early_stop,
                        scoring=optimize,
                        cv=fold,
                        max_iters=early_stopping_max_iters,
                        n_jobs=1, #inteded
                        use_gpu=gpu_param,
                        refit=False,
                        verbose=tuner_verbose,
                        pipeline_auto_early_stop=True,
                        **search_kwargs,
                    )
                else:
                    if search_algorithm == "hyperopt":
                        try:
                            param_grid = get_hyperopt_distributions(param_grid)
                        except:
                            logger.warning(
                                "Couldn't convert param_grid to specific library distributions. Exception:"
                            )
                            logger.warning(traceback.format_exc())
                    elif search_algorithm == "bayesian":
                        try:
                            param_grid = get_skopt_distributions(param_grid)
                        except:
                            logger.warning(
                                "Couldn't convert param_grid to specific library distributions. Exception:"
                            )
                            logger.warning(traceback.format_exc())
                    elif search_algorithm == "bohb":
                        try:
                            param_grid = get_CS_distributions(param_grid)
                        except:
                            logger.warning(
                                "Couldn't convert param_grid to specific library distributions. Exception:"
                            )
                            logger.warning(traceback.format_exc())
                    elif search_algorithm != "random":
                        try:
                            param_grid = get_tune_distributions(param_grid)
                        except:
                            logger.warning(
                                "Couldn't convert param_grid to specific library distributions. Exception:"
                            )
                            logger.warning(traceback.format_exc())
                    logger.info(
                        f"Initializing tune_sklearn.TuneSearchCV, {search_algorithm}"
                    )
                    model_grid = TuneSearchCV(
                        estimator=pipeline_with_model,
                        search_optimization=search_algorithm,
                        param_distributions=param_grid,
                        n_trials=n_iter,
                        early_stopping=do_early_stop,
                        scoring=optimize,
                        cv=fold,
                        random_state=seed,
                        max_iters=early_stopping_max_iters,
                        n_jobs=1, #inteded
                        use_gpu=gpu_param,
                        refit=True,
                        verbose=tuner_verbose,
                        pipeline_auto_early_stop=True,
                        **search_kwargs,
                    )
        elif search_library == "scikit-optimize":
            import skopt

            try:
                param_grid = get_skopt_distributions(param_grid)
            except:
                logger.warning(
                    "Couldn't convert param_grid to specific library distributions. Exception:"
                )
                logger.warning(traceback.format_exc())

            logger.info("Initializing skopt.BayesSearchCV")
            model_grid = skopt.BayesSearchCV(
                estimator=pipeline_with_model,
                search_spaces=param_grid,
                scoring=optimize,
                n_iter=n_iter,
                cv=fold,
                random_state=seed,
                refit=False,
                n_jobs=n_jobs,
                verbose=tuner_verbose,
                **search_kwargs,
            )
        else:
            # needs to be imported like that for the monkeypatch
            import sklearn.model_selection._search

            if search_algorithm == "grid":
                logger.info("Initializing GridSearchCV")
                model_grid = sklearn.model_selection._search.GridSearchCV(
                    estimator=pipeline_with_model,
                    param_grid=param_grid,
                    scoring=optimize,
                    cv=fold,
                    refit=False,
                    n_jobs=n_jobs,
                    verbose=tuner_verbose,
                    **search_kwargs,
                )
            else:
                logger.info("Initializing RandomizedSearchCV")
                model_grid = sklearn.model_selection._search.RandomizedSearchCV(
                    estimator=pipeline_with_model,
                    param_distributions=param_grid,
                    scoring=optimize,
                    n_iter=n_iter,
                    cv=fold,
                    random_state=seed,
                    refit=False,
                    n_jobs=n_jobs,
                    verbose=tuner_verbose,
                    **search_kwargs,
                )

        # with io.capture_output():
        if search_library == "scikit-learn":
            # monkey patching to fix overflows on Windows
            with patch(
                "sklearn.model_selection._search.sample_without_replacement",
                pycaret.internal.patches.sklearn._mp_sample_without_replacement,
            ):
                with patch(
                    "sklearn.model_selection._search.ParameterGrid.__getitem__",
                    pycaret.internal.patches.sklearn._mp_ParameterGrid_getitem,
                ):
                    model_grid.fit(X_train, y_train, groups=groups, **fit_kwargs)
        else:
            model_grid.fit(X_train, y_train, groups=groups, **fit_kwargs)
        best_params = model_grid.best_params_
        logger.info(f"best_params: {best_params}")
        best_params = {**best_params, **extra_params}
        best_params = {
            k.replace(f"{actual_estimator_label}__", ""): v
            for k, v in best_params.items()
        }
        cv_results = None
        try:
            cv_results = model_grid.cv_results_
        except:
            logger.warning("Couldn't get cv_results from model_grid. Exception:")
            logger.warning(traceback.format_exc())

    display.move_progress()

    logger.info("Random search completed")

    logger.info("SubProcess create_model() called ==================================")
    best_model, model_fit_time = create_model_supervised(
        estimator=model,
        system=False,
        display=display,
        fold=fold,
        round=round,
        groups=groups,
        fit_kwargs=fit_kwargs,
        **best_params,
    )
    model_results = pull()
    logger.info("SubProcess create_model() end ==================================")

    if choose_better:
        best_model = _choose_better(
            [estimator, (best_model, model_results)],
            compare_dimension,
            fold,
            groups=groups,
            fit_kwargs=fit_kwargs,
            display=display,
        )

    # end runtime
    runtime_end = time.time()
    runtime = np.array(runtime_end - runtime_start).round(2)

    # mlflow logging
    if logging_param:

        avgs_dict_log = {k: v for k, v in model_results.loc["Mean"].items()}

        try:
            _mlflow_log_model(
                model=best_model,
                model_results=model_results,
                score_dict=avgs_dict_log,
                source="tune_model",
                runtime=runtime,
                model_fit_time=model_fit_time,
                _prep_pipe=prep_pipe,
                log_plots=log_plots_param,
                tune_cv_results=cv_results,
                display=display,
            )
        except:
            logger.error(f"_mlflow_log_model() for {best_model} raised an exception:")
            logger.error(traceback.format_exc())

    model_results = color_df(model_results, "yellow", ["Mean"], axis=1)
    model_results = model_results.set_precision(round)
    display.display(model_results, clear=True)

    logger.info(f"create_model_container: {len(create_model_container)}")
    logger.info(f"master_model_container: {len(master_model_container)}")
    logger.info(f"display_container: {len(display_container)}")

    logger.info(str(best_model))
    logger.info(
        "tune_model() succesfully completed......................................"
    )

    gc.collect()
    if return_tuner:
        return (best_model, model_grid)
    return best_model


def ensemble_model(
    estimator,
    method: str = "Bagging",
    fold: Optional[Union[int, Any]] = None,
    n_estimators: int = 10,
    round: int = 4,
    choose_better: bool = False,
    optimize: str = "Accuracy",
    fit_kwargs: Optional[dict] = None,
    groups: Optional[Union[str, Any]] = None,
    verbose: bool = True,
    display: Optional[Display] = None,  # added in pycaret==2.2.0
) -> Any:
    """
    This function ensembles the trained base estimator using the method defined in
    'method' param (default = 'Bagging'). The output prints a score grid that shows
    Accuracy, AUC, Recall, Precision, F1, Kappa and MCC by fold (default = 10 Fold).

    This function returns a trained model object.

    Model must be created using create_model() or tune_model().

    Example
    -------
    >>> from pycaret.datasets import get_data
    >>> juice = get_data('juice')
    >>> experiment_name = setup(data = juice,  target = 'Purchase')
    >>> dt = create_model('dt')
    >>> ensembled_dt = ensemble_model(dt)

    This will return an ensembled Decision Tree model using 'Bagging'.

    Parameters
    ----------
    estimator : object, default = None

    method: str, default = 'Bagging'
        Bagging method will create an ensemble meta-estimator that fits base
        classifiers each on random subsets of the original dataset. The other
        available method is 'Boosting' which will create a meta-estimators by
        fitting a classifier on the original dataset and then fits additional
        copies of the classifier on the same dataset but where the weights of
        incorrectly classified instances are adjusted such that subsequent
        classifiers focus more on difficult cases.

    fold: integer or scikit-learn compatible CV generator, default = None
        Controls cross-validation. If None, will use the CV generator defined in setup().
        If integer, will use KFold CV with that many folds.
        When cross_validation is False, this parameter is ignored.

    n_estimators: integer, default = 10
        The number of base estimators in the ensemble.
        In case of perfect fit, the learning procedure is stopped early.

    round: integer, default = 4
        Number of decimal places the metrics in the score grid will be rounded to.

    choose_better: bool, default = False
        When set to set to True, base estimator is returned when the metric doesn't
        improve by ensemble_model. This gurantees the returned object would perform
        atleast equivalent to base estimator created using create_model or model
        returned by compare_models.

    optimize: str, default = 'Accuracy'
        Only used when choose_better is set to True. optimize parameter is used
        to compare emsembled model with base estimator. Values accepted in
        optimize parameter are 'Accuracy', 'AUC', 'Recall', 'Precision', 'F1',
        'Kappa', 'MCC'.

    fit_kwargs: dict, default = {} (empty dict)
        Dictionary of arguments passed to the fit method of the model.

    groups: str or array-like, with shape (n_samples,), default = None
        Optional Group labels for the samples used while splitting the dataset into train/test set.
        If string is passed, will use the data column with that name as the groups.
        Only used if a group based cross-validation generator is used (eg. GroupKFold).
        If None, will use the value set in fold_groups param in setup().

    verbose: bool, default = True
        Score grid is not printed when verbose is set to False.

    Returns
    -------
    score_grid
        A table containing the scores of the model across the kfolds.
        Scoring metrics used are Accuracy, AUC, Recall, Precision, F1,
        Kappa and MCC. Mean and standard deviation of the scores across
        the folds are also returned.

    model
        Trained ensembled model object.

    Warnings
    --------
    - If target variable is multiclass (more than 2 classes), AUC will be returned
      as zero (0.0).


    """

    function_params_str = ", ".join([f"{k}={v}" for k, v in locals().items()])

    logger = get_logger()

    logger.info("Initializing ensemble_model()")
    logger.info(f"ensemble_model({function_params_str})")

    logger.info("Checking exceptions")

    # run_time
    runtime_start = time.time()

    if not fit_kwargs:
        fit_kwargs = {}

    # Check for estimator
    if not hasattr(estimator, "fit"):
        raise ValueError(
            f"Estimator {estimator} does not have the required fit() method."
        )

    # Check for allowed method
    available_method = ["Bagging", "Boosting"]
    if method not in available_method:
        raise ValueError(
            "Method parameter only accepts two values 'Bagging' or 'Boosting'."
        )

    # check boosting conflict
    if method == "Boosting":

        boosting_model_definition = _all_models_internal["ada"]

        check_model = estimator

        try:
            check_model = boosting_model_definition.class_def(
                check_model,
                n_estimators=n_estimators,
                **boosting_model_definition.args,
            )
            with io.capture_output():
                check_model.fit(X_train, y_train)
        except:
            raise TypeError(
                "Estimator not supported for the Boosting method. Change the estimator or method to 'Bagging'."
            )

    # checking fold parameter
    if fold is not None and not (type(fold) is int or is_sklearn_cv_generator(fold)):
        raise TypeError(
            "fold parameter must be either None, an integer or a scikit-learn compatible CV generator object."
        )

    # checking n_estimators parameter
    if type(n_estimators) is not int:
        raise TypeError("n_estimators parameter only accepts integer value.")

    # checking round parameter
    if type(round) is not int:
        raise TypeError("Round parameter only accepts integer value.")

    # checking verbose parameter
    if type(verbose) is not bool:
        raise TypeError("Verbose parameter can only take argument as True or False.")

    # checking optimize parameter
    optimize = _get_metric(optimize)
    if optimize is None:
        raise ValueError(
            f"Optimize method not supported. See docstring for list of available parameters."
        )

    # checking optimize parameter for multiclass
    if _is_multiclass():
        if not optimize.is_multiclass:
            raise TypeError(
                f"Optimization metric not supported for multiclass problems. See docstring for list of other optimization parameters."
            )

    """

    ERROR HANDLING ENDS HERE

    """

    fold = _get_cv_splitter(fold)

    groups = _get_groups(groups)

    if not display:
        progress_args = {"max": 2 + 4}
        master_display_columns = [v.display_name for k, v in _all_metrics.items()]
        timestampStr = datetime.datetime.now().strftime("%H:%M:%S")
        monitor_rows = [
            ["Initiated", ". . . . . . . . . . . . . . . . . .", timestampStr],
            ["Status", ". . . . . . . . . . . . . . . . . .", "Loading Dependencies"],
            ["Estimator", ". . . . . . . . . . . . . . . . . .", "Compiling Library"],
        ]
        display = Display(
            verbose=verbose,
            html_param=html_param,
            progress_args=progress_args,
            master_display_columns=master_display_columns,
            monitor_rows=monitor_rows,
        )

        display.display_progress()
        display.display_monitor()
        display.display_master_display()

    logger.info("Importing libraries")

    np.random.seed(seed)

    logger.info("Copying training dataset")

    # Storing X_train and y_train in data_X and data_y parameter
    data_X = X_train.copy()
    data_y = y_train.copy()

    # reset index
    data_X.reset_index(drop=True, inplace=True)
    data_y.reset_index(drop=True, inplace=True)

    display.move_progress()

    # setting optimize parameter

    compare_dimension = optimize.display_name
    optimize = optimize.scorer

    logger.info("Checking base model")

    _estimator_ = estimator

    estimator_id = _get_model_id(estimator)

    estimator_definition = _all_models_internal[estimator_id]
    estimator_name = estimator_definition.name
    logger.info(f"Base model : {estimator_name}")

    display.update_monitor(2, estimator_name)
    display.display_monitor()

    """
    MONITOR UPDATE STARTS
    """

    display.update_monitor(1, "Selecting Estimator")
    display.display_monitor()

    """
    MONITOR UPDATE ENDS
    """

    model = get_estimator_from_meta_estimator(_estimator_)

    logger.info("Importing untrained ensembler")

    if method == "Bagging":
        logger.info("Ensemble method set to Bagging")
        bagging_model_definition = _all_models_internal["Bagging"]

        model = bagging_model_definition.class_def(
            model,
            bootstrap=True,
            n_estimators=n_estimators,
            **bagging_model_definition.args,
        )

    else:
        logger.info("Ensemble method set to Boosting")
        boosting_model_definition = _all_models_internal["ada"]
        model = boosting_model_definition.class_def(
            model, n_estimators=n_estimators, **boosting_model_definition.args
        )

    display.move_progress()

    logger.info("SubProcess create_model() called ==================================")
    model, model_fit_time = create_model_supervised(
        estimator=model,
        system=False,
        display=display,
        fold=fold,
        round=round,
        fit_kwargs=fit_kwargs,
        groups=groups,
    )
    best_model = model
    model_results = pull()
    logger.info("SubProcess create_model() end ==================================")

    # end runtime
    runtime_end = time.time()
    runtime = np.array(runtime_end - runtime_start).round(2)

    # mlflow logging
    if logging_param:

        avgs_dict_log = {k: v for k, v in model_results.loc["Mean"].items()}

        try:
            _mlflow_log_model(
                model=best_model,
                model_results=model_results,
                score_dict=avgs_dict_log,
                source="ensemble_model",
                runtime=runtime,
                model_fit_time=model_fit_time,
                _prep_pipe=prep_pipe,
                log_plots=log_plots_param,
                display=display,
            )
        except:
            logger.error(f"_mlflow_log_model() for {best_model} raised an exception:")
            logger.error(traceback.format_exc())

    if choose_better:
        model = _choose_better(
            [_estimator_, (best_model, model_results)],
            compare_dimension,
            fold,
            groups=groups,
            fit_kwargs=fit_kwargs,
            display=display,
        )

    model_results = color_df(model_results, "yellow", ["Mean"], axis=1)
    model_results = model_results.set_precision(round)
    display.display(model_results, clear=True)

    logger.info(f"create_model_container: {len(create_model_container)}")
    logger.info(f"master_model_container: {len(master_model_container)}")
    logger.info(f"display_container: {len(display_container)}")

    logger.info(str(model))
    logger.info(
        "ensemble_model() succesfully completed......................................"
    )

    gc.collect()
    return model


def blend_models(
    estimator_list: list,
    fold: Optional[Union[int, Any]] = None,
    round: int = 4,
    choose_better: bool = False,
    optimize: str = "Accuracy",
    method: str = "auto",
    weights: Optional[List[float]] = None,  # added in pycaret==2.2.0
    fit_kwargs: Optional[dict] = None,
    groups: Optional[Union[str, Any]] = None,
    verbose: bool = True,
    display: Optional[Display] = None,  # added in pycaret==2.2.0
) -> Any:

    """
    This function creates a Soft Voting / Majority Rule classifier for all the
    estimators in the model library (excluding the few when turbo is True) or
    for specific trained estimators passed as a list in estimator_list param.
    It scores it using Cross Validation. The output prints a score
    grid that shows Accuracy, AUC, Recall, Precision, F1, Kappa and MCC by
    fold (default CV = 10 Folds).

    This function returns a trained model object.

    Example
    -------
    >>> lr = create_model('lr')
    >>> rf = create_model('rf')
    >>> knn = create_model('knn')
    >>> blend_three = blend_models(estimator_list = [lr,rf,knn])

    This will create a VotingClassifier of lr, rf and knn.

    Parameters
    ----------
    estimator_list : list of objects

    fold: integer or scikit-learn compatible CV generator, default = None
        Controls cross-validation. If None, will use the CV generator defined in setup().
        If integer, will use KFold CV with that many folds.
        When cross_validation is False, this parameter is ignored.

    round: integer, default = 4
        Number of decimal places the metrics in the score grid will be rounded to.

    choose_better: bool, default = False
        When set to set to True, base estimator is returned when the metric doesn't
        improve by ensemble_model. This gurantees the returned object would perform
        atleast equivalent to base estimator created using create_model or model
        returned by compare_models.

    optimize: str, default = 'Accuracy'
        Only used when choose_better is set to True. optimize parameter is used
        to compare emsembled model with base estimator. Values accepted in
        optimize parameter are 'Accuracy', 'AUC', 'Recall', 'Precision', 'F1',
        'Kappa', 'MCC'.

    method: str, default = 'auto'
        'hard' uses predicted class labels for majority rule voting. 'soft', predicts
        the class label based on the argmax of the sums of the predicted probabilities,
        which is recommended for an ensemble of well-calibrated classifiers. Default value,
        'auto', will try to use 'soft' and fall back to 'hard' if the former is not supported.

    weights: list, default = None
        Sequence of weights (float or int) to weight the occurrences of predicted class labels (hard voting)
        or class probabilities before averaging (soft voting). Uses uniform weights if None.

    fit_kwargs: dict, default = {} (empty dict)
        Dictionary of arguments passed to the fit method of the model.

    groups: str or array-like, with shape (n_samples,), default = None
        Optional Group labels for the samples used while splitting the dataset into train/test set.
        If string is passed, will use the data column with that name as the groups.
        Only used if a group based cross-validation generator is used (eg. GroupKFold).
        If None, will use the value set in fold_groups param in setup().

    verbose: bool, default = True
        Score grid is not printed when verbose is set to False.

    Returns
    -------
    score_grid
        A table containing the scores of the model across the kfolds.
        Scoring metrics used are Accuracy, AUC, Recall, Precision, F1,
        Kappa and MCC. Mean and standard deviation of the scores across
        the folds are also returned.

    model
        Trained Voting Classifier model object.

    Warnings
    --------
    - When passing estimator_list with method set to 'soft'. All the models in the
      estimator_list must support predict_proba function. 'svm' and 'ridge' doesnt
      support the predict_proba and hence an exception will be raised.

    - When estimator_list is set to 'All' and method is forced to 'soft', estimators
      that doesnt support the predict_proba function will be dropped from the estimator
      list.

    - If target variable is multiclass (more than 2 classes), AUC will be returned as
      zero (0.0).



    """

    function_params_str = ", ".join([f"{k}={v}" for k, v in locals().items()])

    logger = get_logger()

    logger.info("Initializing blend_models()")
    logger.info(f"blend_models({function_params_str})")

    logger.info("Checking exceptions")

    # run_time
    runtime_start = time.time()

    if not fit_kwargs:
        fit_kwargs = {}

    # checking method parameter
    available_method = ["auto", "soft", "hard"]
    if method not in available_method:
        raise ValueError(
            "Method parameter only accepts 'auto', 'soft' or 'hard' as a parameter. See Docstring for details."
        )

    # checking error for estimator_list
    for i in estimator_list:
        if not hasattr(i, "fit"):
            raise ValueError(f"Estimator {i} does not have the required fit() method.")
        if _ml_usecase == MLUsecase.CLASSIFICATION:
            # checking method param with estimator list
            if method != "hard":

                for i in estimator_list:
                    if not hasattr(i, "predict_proba"):
                        if method != "auto":
                            raise TypeError(
                                f"Estimator list contains estimator {i} that doesn't support probabilities and method is forced to 'soft'. Either change the method or drop the estimator."
                            )
                        else:
                            logger.info(
                                f"Estimator {i} doesn't support probabilities, falling back to 'hard'."
                            )
                            method = "hard"
                            break

                if method == "auto":
                    method = "soft"

    # checking fold parameter
    if fold is not None and not (type(fold) is int or is_sklearn_cv_generator(fold)):
        raise TypeError(
            "fold parameter must be either None, an integer or a scikit-learn compatible CV generator object."
        )

    # checking round parameter
    if type(round) is not int:
        raise TypeError("Round parameter only accepts integer value.")

    if weights is not None:
        num_estimators = len(estimator_list)
        # checking weights parameter
        if len(weights) != num_estimators:
            raise ValueError(
                "weights parameter must have the same length as the estimator_list."
            )
        if not all((isinstance(x, int) or isinstance(x, float)) for x in weights):
            raise TypeError("weights must contain only ints or floats.")

    # checking verbose parameter
    if type(verbose) is not bool:
        raise TypeError("Verbose parameter can only take argument as True or False.")

    # checking optimize parameter
    optimize = _get_metric(optimize)
    if optimize is None:
        raise ValueError(
            f"Optimize method not supported. See docstring for list of available parameters."
        )

    # checking optimize parameter for multiclass
    if _is_multiclass():
        if not optimize.is_multiclass:
            raise TypeError(
                f"Optimization metric not supported for multiclass problems. See docstring for list of other optimization parameters."
            )

    """

    ERROR HANDLING ENDS HERE

    """

    fold = _get_cv_splitter(fold)

    groups = _get_groups(groups)

    if not display:
        progress_args = {"max": 2 + 4}
        master_display_columns = [v.display_name for k, v in _all_metrics.items()]
        timestampStr = datetime.datetime.now().strftime("%H:%M:%S")
        monitor_rows = [
            ["Initiated", ". . . . . . . . . . . . . . . . . .", timestampStr],
            ["Status", ". . . . . . . . . . . . . . . . . .", "Loading Dependencies"],
            ["Estimator", ". . . . . . . . . . . . . . . . . .", "Compiling Library"],
        ]
        display = Display(
            verbose=verbose,
            html_param=html_param,
            progress_args=progress_args,
            master_display_columns=master_display_columns,
            monitor_rows=monitor_rows,
        )
        display.display_progress()
        display.display_monitor()
        display.display_master_display()

    logger.info("Importing libraries")

    np.random.seed(seed)

    logger.info("Copying training dataset")

    # Storing X_train and y_train in data_X and data_y parameter
    data_X = X_train.copy()
    data_y = y_train.copy()

    # reset index
    data_X.reset_index(drop=True, inplace=True)
    data_y.reset_index(drop=True, inplace=True)

    # setting optimize parameter
    compare_dimension = optimize.display_name
    optimize = optimize.scorer

    display.move_progress()

    """
    MONITOR UPDATE STARTS
    """

    display.update_monitor(1, "Compiling Estimators")
    display.display_monitor()

    """
    MONITOR UPDATE ENDS
    """

    logger.info("Getting model names")
    estimator_dict = {}
    for x in estimator_list:
        x = get_estimator_from_meta_estimator(x)
        name = _get_model_id(x)
        suffix = 1
        original_name = name
        while name in estimator_dict:
            name = f"{original_name}_{suffix}"
            suffix += 1
        estimator_dict[name] = x

    estimator_list = list(estimator_dict.items())

    voting_model_definition = _all_models_internal["Voting"]
    if _ml_usecase == MLUsecase.CLASSIFICATION:
        model = voting_model_definition.class_def(
            estimators=estimator_list, voting=method, n_jobs=_gpu_n_jobs_param
        )
    else:
        model = voting_model_definition.class_def(
            estimators=estimator_list, n_jobs=_gpu_n_jobs_param
        )

    display.update_monitor(2, voting_model_definition.name)
    display.display_monitor()

    display.move_progress()

    logger.info("SubProcess create_model() called ==================================")
    model, model_fit_time = create_model_supervised(
        estimator=model,
        system=False,
        display=display,
        fold=fold,
        round=round,
        fit_kwargs=fit_kwargs,
        groups=groups,
    )
    model_results = pull()
    logger.info("SubProcess create_model() end ==================================")

    # end runtime
    runtime_end = time.time()
    runtime = np.array(runtime_end - runtime_start).round(2)

    # mlflow logging
    if logging_param:

        avgs_dict_log = {k: v for k, v in model_results.loc["Mean"].items()}

        try:
            _mlflow_log_model(
                model=model,
                model_results=model_results,
                score_dict=avgs_dict_log,
                source="blend_models",
                runtime=runtime,
                model_fit_time=model_fit_time,
                _prep_pipe=prep_pipe,
                log_plots=log_plots_param,
                display=display,
            )
        except:
            logger.error(f"_mlflow_log_model() for {model} raised an exception:")
            logger.error(traceback.format_exc())

    if choose_better:
        model = _choose_better(
            [(model, model_results)] + estimator_list,
            compare_dimension,
            fold,
            groups=groups,
            fit_kwargs=fit_kwargs,
            display=display,
        )

    model_results = color_df(model_results, "yellow", ["Mean"], axis=1)
    model_results = model_results.set_precision(round)
    display.display(model_results, clear=True)

    logger.info(f"create_model_container: {len(create_model_container)}")
    logger.info(f"master_model_container: {len(master_model_container)}")
    logger.info(f"display_container: {len(display_container)}")

    logger.info(str(model))
    logger.info(
        "blend_models() succesfully completed......................................"
    )

    gc.collect()
    return model


def stack_models(
    estimator_list: list,
    meta_model=None,
    fold: Optional[Union[int, Any]] = None,
    round: int = 4,
    method: str = "auto",
    restack: bool = True,
    choose_better: bool = False,
    optimize: str = "Accuracy",
    fit_kwargs: Optional[dict] = None,
    groups: Optional[Union[str, Any]] = None,
    verbose: bool = True,
    display: Optional[Display] = None,
) -> Any:

    """
    This function trains a meta model and scores it using Cross Validation.
    The predictions from the base level models as passed in the estimator_list param
    are used as input features for the meta model. The restacking parameter controls
    the ability to expose raw features to the meta model when set to True
    (default = False).

    The output prints the score grid that shows Accuracy, AUC, Recall, Precision,
    F1, Kappa and MCC by fold (default = 10 Folds).

    This function returns a trained model object.

    Example
    -------
    >>> from pycaret.datasets import get_data
    >>> juice = get_data('juice')
    >>> experiment_name = setup(data = juice,  target = 'Purchase')
    >>> dt = create_model('dt')
    >>> rf = create_model('rf')
    >>> ada = create_model('ada')
    >>> ridge = create_model('ridge')
    >>> knn = create_model('knn')
    >>> stacked_models = stack_models(estimator_list=[dt,rf,ada,ridge,knn])

    This will create a meta model that will use the predictions of all the
    models provided in estimator_list param. By default, the meta model is
    Logistic Regression but can be changed with meta_model param.

    Parameters
    ----------
    estimator_list : list of objects

    meta_model : object, default = None
        If set to None, Logistic Regression is used as a meta model.

    fold: integer or scikit-learn compatible CV generator, default = None
        Controls cross-validation. If None, will use the CV generator defined in setup().
        If integer, will use KFold CV with that many folds.
        When cross_validation is False, this parameter is ignored.

    round: integer, default = 4
        Number of decimal places the metrics in the score grid will be rounded to.

    method: string, default = 'auto'
        - if ‘auto’, it will try to invoke, for each estimator, 'predict_proba',
        'decision_function' or 'predict' in that order.
        - otherwise, one of 'predict_proba', 'decision_function' or 'predict'.
        If the method is not implemented by the estimator, it will raise an error.

    restack: bool, default = True
        When restack is set to True, raw data will be exposed to meta model when
        making predictions, otherwise when False, only the predicted label or
        probabilities is passed to meta model when making final predictions.

    choose_better: bool, default = False
        When set to set to True, base estimator is returned when the metric doesn't
        improve by ensemble_model. This gurantees the returned object would perform
        atleast equivalent to base estimator created using create_model or model
        returned by compare_models.

    optimize: str, default = 'Accuracy'
        Only used when choose_better is set to True. optimize parameter is used
        to compare emsembled model with base estimator. Values accepted in
        optimize parameter are 'Accuracy', 'AUC', 'Recall', 'Precision', 'F1',
        'Kappa', 'MCC'.

    fit_kwargs: dict, default = {} (empty dict)
        Dictionary of arguments passed to the fit method of the model.

    groups: str or array-like, with shape (n_samples,), default = None
        Optional Group labels for the samples used while splitting the dataset into train/test set.
        If string is passed, will use the data column with that name as the groups.
        Only used if a group based cross-validation generator is used (eg. GroupKFold).
        If None, will use the value set in fold_groups param in setup().

    verbose: bool, default = True
        Score grid is not printed when verbose is set to False.

    Returns
    -------
    score_grid
        A table containing the scores of the model across the kfolds.
        Scoring metrics used are Accuracy, AUC, Recall, Precision, F1,
        Kappa and MCC. Mean and standard deviation of the scores across
        the folds are also returned.

    model
        Trained model object.

    Warnings
    --------
    -  If target variable is multiclass (more than 2 classes), AUC will be returned
       as zero (0.0).

    """

    function_params_str = ", ".join([f"{k}={v}" for k, v in locals().items()])

    logger = get_logger()

    logger.info("Initializing stack_models()")
    logger.info(f"stack_models({function_params_str})")

    logger.info("Checking exceptions")

    # run_time
    runtime_start = time.time()

    if not fit_kwargs:
        fit_kwargs = {}

    # checking error for estimator_list
    for i in estimator_list:
        if not hasattr(i, "fit"):
            raise ValueError(f"Estimator {i} does not have the required fit() method.")

    # checking meta model
    if meta_model is not None:
        if not hasattr(meta_model, "fit"):
            raise ValueError(
                f"Meta Model {meta_model} does not have the required fit() method."
            )

    # checking fold parameter
    if fold is not None and not (type(fold) is int or is_sklearn_cv_generator(fold)):
        raise TypeError(
            "fold parameter must be either None, an integer or a scikit-learn compatible CV generator object."
        )

    # checking round parameter
    if type(round) is not int:
        raise TypeError("Round parameter only accepts integer value.")

    # checking method parameter
    available_method = ["auto", "predict_proba", "decision_function", "predict"]
    if method not in available_method:
        raise ValueError(
            "Method parameter not acceptable. It only accepts 'auto', 'predict_proba', 'decision_function', 'predict'."
        )

    # checking restack parameter
    if type(restack) is not bool:
        raise TypeError("Restack parameter can only take argument as True or False.")

    # checking verbose parameter
    if type(verbose) is not bool:
        raise TypeError("Verbose parameter can only take argument as True or False.")

    # checking optimize parameter
    optimize = _get_metric(optimize)
    if optimize is None:
        raise ValueError(
            f"Optimize method not supported. See docstring for list of available parameters."
        )

    # checking optimize parameter for multiclass
    if _is_multiclass():
        if not optimize.is_multiclass:
            raise TypeError(
                f"Optimization metric not supported for multiclass problems. See docstring for list of other optimization parameters."
            )

    """

    ERROR HANDLING ENDS HERE

    """

    fold = _get_cv_splitter(fold)

    groups = _get_groups(groups)

    logger.info("Defining meta model")
    # Defining meta model.
    if meta_model == None:
        estimator = "lr"
        meta_model_definition = _all_models_internal[estimator]
        meta_model_args = meta_model_definition.args
        meta_model = meta_model_definition.class_def(**meta_model_args)
    else:
        meta_model = clone(get_estimator_from_meta_estimator(meta_model))

    if not display:
        progress_args = {"max": 2 + 4}
        master_display_columns = [v.display_name for k, v in _all_metrics.items()]
        timestampStr = datetime.datetime.now().strftime("%H:%M:%S")
        monitor_rows = [
            ["Initiated", ". . . . . . . . . . . . . . . . . .", timestampStr],
            ["Status", ". . . . . . . . . . . . . . . . . .", "Loading Dependencies"],
            ["Estimator", ". . . . . . . . . . . . . . . . . .", "Compiling Library"],
        ]
        display = Display(
            verbose=verbose,
            html_param=html_param,
            progress_args=progress_args,
            master_display_columns=master_display_columns,
            monitor_rows=monitor_rows,
        )
        display.display_progress()
        display.display_monitor()
        display.display_master_display()

    np.random.seed(seed)

    logger.info("Copying training dataset")
    # Storing X_train and y_train in data_X and data_y parameter
    data_X = X_train.copy()
    data_y = y_train.copy()

    # reset index
    data_X.reset_index(drop=True, inplace=True)
    data_y.reset_index(drop=True, inplace=True)

    # setting optimize parameter
    compare_dimension = optimize.display_name
    optimize = optimize.scorer

    display.move_progress()

    """
    MONITOR UPDATE STARTS
    """

    display.update_monitor(1, "Compiling Estimators")
    display.display_monitor()

    """
    MONITOR UPDATE ENDS
    """

    logger.info("Getting model names")
    estimator_dict = {}
    for x in estimator_list:
        x = get_estimator_from_meta_estimator(x)
        name = _get_model_id(x)
        suffix = 1
        original_name = name
        while name in estimator_dict:
            name = f"{original_name}_{suffix}"
            suffix += 1
        estimator_dict[name] = x

    estimator_list = list(estimator_dict.items())

    logger.info(estimator_list)

    stacking_model_definition = _all_models_internal["Stacking"]
    if _ml_usecase == MLUsecase.CLASSIFICATION:
        model = stacking_model_definition.class_def(
            estimators=estimator_list,
            final_estimator=meta_model,
            cv=fold,
            stack_method=method,
            n_jobs=_gpu_n_jobs_param,
            passthrough=restack,
        )
    else:
        model = stacking_model_definition.class_def(
            estimators=estimator_list,
            final_estimator=meta_model,
            cv=fold,
            n_jobs=_gpu_n_jobs_param,
            passthrough=restack,
        )

    display.update_monitor(2, stacking_model_definition.name)
    display.display_monitor()

    display.move_progress()

    logger.info("SubProcess create_model() called ==================================")
    model, model_fit_time = create_model_supervised(
        estimator=model,
        system=False,
        display=display,
        fold=fold,
        round=round,
        fit_kwargs=fit_kwargs,
        groups=groups,
    )
    model_results = pull()
    logger.info("SubProcess create_model() end ==================================")

    # end runtime
    runtime_end = time.time()
    runtime = np.array(runtime_end - runtime_start).round(2)

    # mlflow logging
    if logging_param:

        avgs_dict_log = {k: v for k, v in model_results.loc["Mean"].items()}

        try:
            _mlflow_log_model(
                model=model,
                model_results=model_results,
                score_dict=avgs_dict_log,
                source="stack_models",
                runtime=runtime,
                model_fit_time=model_fit_time,
                _prep_pipe=prep_pipe,
                log_plots=log_plots_param,
                display=display,
            )
        except:
            logger.error(f"_mlflow_log_model() for {model} raised an exception:")
            logger.error(traceback.format_exc())

    if choose_better:
        model = _choose_better(
            [(model, model_results)] + estimator_list,
            compare_dimension,
            fold,
            groups=groups,
            fit_kwargs=fit_kwargs,
            display=display,
        )

    model_results = color_df(model_results, "yellow", ["Mean"], axis=1)
    model_results = model_results.set_precision(round)
    display.display(model_results, clear=True)

    logger.info(f"create_model_container: {len(create_model_container)}")
    logger.info(f"master_model_container: {len(master_model_container)}")
    logger.info(f"display_container: {len(display_container)}")

    logger.info(str(model))
    logger.info(
        "stack_models() succesfully completed......................................"
    )

    gc.collect()
    return model


def plot_model(
    estimator,
    plot: str = "auc",
    scale: float = 1,  # added in pycaret==2.1.0
    save: bool = False,
    fold: Optional[Union[int, Any]] = None,
    fit_kwargs: Optional[dict] = None,
    groups: Optional[Union[str, Any]] = None,
    feature_name: Optional[str] = None,
    label: bool = False,
    use_train_data: bool = False,
    verbose: bool = True,
    system: bool = True,
    display: Optional[Display] = None,  # added in pycaret==2.2.0
    display_format=None
) -> str:

    """
    This function takes a trained model object and returns a plot based on the
    test / hold-out set. The process may require the model to be re-trained in
    certain cases. See list of plots supported below.

    Model must be created using create_model() or tune_model().

    Example
    -------
    >>> from pycaret.datasets import get_data
    >>> juice = get_data('juice')
    >>> experiment_name = setup(data = juice,  target = 'Purchase')
    >>> lr = create_model('lr')
    >>> plot_model(lr)

    This will return an AUC plot of a trained Logistic Regression model.

    Parameters
    ----------
    estimator : object, default = none
        A trained model object should be passed as an estimator.

    plot : str, default = auc
        Enter abbreviation of type of plot. The current list of plots supported are (Plot - Name):

        * 'auc' - Area Under the Curve
        * 'threshold' - Discrimination Threshold
        * 'pr' - Precision Recall Curve
        * 'confusion_matrix' - Confusion Matrix
        * 'error' - Class Prediction Error
        * 'class_report' - Classification Report
        * 'boundary' - Decision Boundary
        * 'rfe' - Recursive Feature Selection
        * 'learning' - Learning Curve
        * 'manifold' - Manifold Learning
        * 'calibration' - Calibration Curve
        * 'vc' - Validation Curve
        * 'dimension' - Dimension Learning
        * 'feature' - Feature Importance
        * 'feature_all' - Feature Importance (All)
        * 'parameter' - Model Hyperparameter
        * 'lift' - Lift Curve
        * 'gain' - Gain Chart

    scale: float, default = 1
        The resolution scale of the figure.

    save: bool, default = False
        When set to True, Plot is saved as a 'png' file in current working directory.

    fold: integer or scikit-learn compatible CV generator, default = None
        Controls cross-validation used in certain plots. If None, will use the CV generator
        defined in setup(). If integer, will use KFold CV with that many folds.
        When cross_validation is False, this parameter is ignored.

    fit_kwargs: dict, default = {} (empty dict)
        Dictionary of arguments passed to the fit method of the model.

    groups: str or array-like, with shape (n_samples,), default = None
        Optional Group labels for the samples used while splitting the dataset into train/test set.
        If string is passed, will use the data column with that name as the groups.
        Only used if a group based cross-validation generator is used (eg. GroupKFold).
        If None, will use the value set in fold_groups param in setup().

    verbose: bool, default = True
        Progress bar not shown when verbose set to False.

    system: bool, default = True
        Must remain True all times. Only to be changed by internal functions.
        
    display_format: str, default = None
        To display plots in [Streamlit](https://www.streamlit.io/), set this to 'streamlit'.

    Returns
    -------
    Visual_Plot
        Prints the visual plot.
    str:
        If save param is True, will return the name of the saved file.

    Warnings
    --------
    -  'svm' and 'ridge' doesn't support the predict_proba method. As such, AUC and
        calibration plots are not available for these estimators.

    -   When the 'max_features' parameter of a trained model object is not equal to
        the number of samples in training set, the 'rfe' plot is not available.

    -   'calibration', 'threshold', 'manifold' and 'rfe' plots are not available for
         multiclass problems.


    """

    function_params_str = ", ".join([f"{k}={v}" for k, v in locals().items()])

    logger = get_logger()

    logger.info("Initializing plot_model()")
    logger.info(f"plot_model({function_params_str})")

    logger.info("Checking exceptions")

    if not fit_kwargs:
        fit_kwargs = {}

    if plot not in _available_plots:
        raise ValueError(
            "Plot Not Available. Please see docstring for list of available Plots."
        )

    # multiclass plot exceptions:
    multiclass_not_available = ["calibration", "threshold", "manifold", "rfe"]
    if _is_multiclass():
        if plot in multiclass_not_available:
            raise ValueError(
                "Plot Not Available for multiclass problems. Please see docstring for list of available Plots."
            )

    # exception for CatBoost
    # if "CatBoostClassifier" in str(type(estimator)):
    #    raise ValueError(
    #    "CatBoost estimator is not compatible with plot_model function, try using Catboost with interpret_model instead."
    # )

    # checking for auc plot
    if not hasattr(estimator, "predict_proba") and plot == "auc":
        raise TypeError(
            "AUC plot not available for estimators with no predict_proba attribute."
        )

    # checking for auc plot
    if not hasattr(estimator, "predict_proba") and plot == "auc":
        raise TypeError(
            "AUC plot not available for estimators with no predict_proba attribute."
        )

    # checking for calibration plot
    if not hasattr(estimator, "predict_proba") and plot == "calibration":
        raise TypeError(
            "Calibration plot not available for estimators with no predict_proba attribute."
        )

    def is_tree(e):
        from sklearn.tree import BaseDecisionTree
        from sklearn.ensemble._forest import BaseForest

        if "final_estimator" in e.get_params():
            e = e.final_estimator
        if "base_estimator" in e.get_params():
            e = e.base_estimator
        if isinstance(e, BaseForest) or isinstance(e, BaseDecisionTree):
            return True

    # checking for calibration plot
    if plot == "tree" and not is_tree(estimator):
        raise TypeError(
            "Decision Tree plot is only available for scikit-learn Decision Trees and Forests, Ensemble models using those or Stacked models using those as meta (final) estimators."
        )

    # checking for feature plot
    if not (
        hasattr(estimator, "coef_") or hasattr(estimator, "feature_importances_")
    ) and (plot == "feature" or plot == "feature_all" or plot == "rfe"):
        raise TypeError(
            "Feature Importance and RFE plots not available for estimators that doesnt support coef_ or feature_importances_ attribute."
        )

    # checking fold parameter
    if fold is not None and not (type(fold) is int or is_sklearn_cv_generator(fold)):
        raise TypeError(
            "fold parameter must be either None, an integer or a scikit-learn compatible CV generator object."
        )

    if type(label) is not bool:
        raise TypeError("Label param only accepts True or False.")

    if type(use_train_data) is not bool:
        raise TypeError("use_train_data param only accepts True or False.")

    if feature_name is not None and type(feature_name) is not str:
        raise TypeError(
            "feature parameter must be string containing column name of dataset."
        )
        
    # checking display_format parameter
    plot_formats = [None, "streamlit"]
    
    if display_format not in plot_formats:
        raise ValueError("display_format can only be None or 'streamlit'.")

    """

    ERROR HANDLING ENDS HERE

    """

    cv = _get_cv_splitter(fold)

    groups = _get_groups(groups)

    if not display:
        progress_args = {"max": 5}
        display = Display(
            verbose=verbose, html_param=html_param, progress_args=progress_args
        )
        display.display_progress()

    logger.info("Preloading libraries")
    # pre-load libraries
    import matplotlib.pyplot as plt

    np.random.seed(seed)

    display.move_progress()

    # defining estimator as model locally
    # deepcopy instead of clone so we have a fitted estimator
    if isinstance(estimator, InternalPipeline):
        estimator = estimator.steps[-1][1]
    estimator = deepcopy(estimator)
    model = estimator

    display.move_progress()

    # plots used for logging (controlled through plots_log_param)
    # AUC, #Confusion Matrix and #Feature Importance

    logger.info("Copying training dataset")

    # Storing X_train and y_train in data_X and data_y parameter
    data_X = X_train.copy()
    if not _is_unsupervised(_ml_usecase):
        data_y = y_train.copy()

    # reset index
    data_X.reset_index(drop=True, inplace=True)
    if not _is_unsupervised(_ml_usecase):
        data_y.reset_index(drop=True, inplace=True)

        logger.info("Copying test dataset")

        # Storing X_train and y_train in data_X and data_y parameter
        test_X = X_train.copy() if use_train_data else X_test.copy()
        test_y = y_train.copy() if use_train_data else y_test.copy()

        # reset index
        test_X.reset_index(drop=True, inplace=True)
        test_y.reset_index(drop=True, inplace=True)

    logger.info(f"Plot type: {plot}")
    plot_name = _available_plots[plot]
    display.move_progress()

    # yellowbrick workaround start
    import yellowbrick.utils.types
    import yellowbrick.utils.helpers

    # yellowbrick workaround end

    model_name = _get_model_name(model)
    plot_filename = f"{plot_name}.png"
    with patch(
        "yellowbrick.utils.types.is_estimator",
        pycaret.internal.patches.yellowbrick.is_estimator,
    ):
        with patch(
            "yellowbrick.utils.helpers.is_estimator",
            pycaret.internal.patches.yellowbrick.is_estimator,
        ):
            with estimator_pipeline(_internal_pipeline, model) as pipeline_with_model:
                fit_kwargs = _get_pipeline_fit_kwargs(pipeline_with_model, fit_kwargs)

                _base_dpi = 100

                def cluster():
                    logger.info(
                        "SubProcess assign_model() called =================================="
                    )
                    b = assign_model(
                        pipeline_with_model, verbose=False, transformation=True
                    ).reset_index(drop=True)
                    logger.info(
                        "SubProcess assign_model() end =================================="
                    )
                    cluster = b["Cluster"].values
                    b.drop("Cluster", axis=1, inplace=True)
                    b = pd.get_dummies(b)  # casting categorical variable

                    from sklearn.decomposition import PCA

                    pca = PCA(n_components=2, random_state=seed)
                    logger.info("Fitting PCA()")
                    pca_ = pca.fit_transform(b)
                    pca_ = pd.DataFrame(pca_)
                    pca_ = pca_.rename(columns={0: "PCA1", 1: "PCA2"})
                    pca_["Cluster"] = cluster

                    if feature_name is not None:
                        pca_["Feature"] = data_before_preprocess[feature_name]
                    else:
                        pca_["Feature"] = data_before_preprocess[
                            data_before_preprocess.columns[0]
                        ]

                    if label:
                        pca_["Label"] = pca_["Feature"]

                    """
                    sorting
                    """

                    logger.info("Sorting dataframe")

                    print(pca_["Cluster"])

                    clus_num = [int(i.split()[1]) for i in pca_["Cluster"]]

                    pca_["cnum"] = clus_num
                    pca_.sort_values(by="cnum", inplace=True)

                    """
                    sorting ends
                    """

                    display.clear_output()

                    logger.info("Rendering Visual")

                    if label:
                        fig = px.scatter(
                            pca_,
                            x="PCA1",
                            y="PCA2",
                            text="Label",
                            color="Cluster",
                            opacity=0.5,
                        )
                    else:
                        fig = px.scatter(
                            pca_,
                            x="PCA1",
                            y="PCA2",
                            hover_data=["Feature"],
                            color="Cluster",
                            opacity=0.5,
                        )

                    fig.update_traces(textposition="top center")
                    fig.update_layout(plot_bgcolor="rgb(240,240,240)")

                    fig.update_layout(
                        height=600 * scale, title_text="2D Cluster PCA Plot"
                    )

                    plot_filename = f"{plot_name}.html"

                    if save:
                        fig.write_html(plot_filename)
                        logger.info(
                            f"Saving '{plot_filename}' in current active directory"
                        )

                    elif system:
                        if display_format=="streamlit":
                            st.write(fig)
                        else:
                            fig.show()

                    logger.info("Visual Rendered Successfully")
                    return plot_filename

                def umap():
                    logger.info(
                        "SubProcess assign_model() called =================================="
                    )
                    b = assign_model(
                        model, verbose=False, transformation=True, score=False
                    ).reset_index(drop=True)
                    logger.info(
                        "SubProcess assign_model() end =================================="
                    )

                    label = pd.DataFrame(b["Anomaly"])
                    b.dropna(axis=0, inplace=True)  # droping rows with NA's
                    b.drop(["Anomaly"], axis=1, inplace=True)

                    import umap

                    reducer = umap.UMAP()
                    logger.info("Fitting UMAP()")
                    embedding = reducer.fit_transform(b)
                    X = pd.DataFrame(embedding)

                    import plotly.express as px

                    df = X
                    df["Anomaly"] = label

                    if feature_name is not None:
                        df["Feature"] = data_before_preprocess[feature_name]
                    else:
                        df["Feature"] = data_before_preprocess[
                            data_before_preprocess.columns[0]
                        ]

                    display.clear_output()

                    logger.info("Rendering Visual")

                    fig = px.scatter(
                        df,
                        x=0,
                        y=1,
                        color="Anomaly",
                        title="uMAP Plot for Outliers",
                        hover_data=["Feature"],
                        opacity=0.7,
                        width=900 * scale,
                        height=800 * scale,
                    )
                    plot_filename = f"{plot_name}.html"

                    if save:
                        fig.write_html(f"{plot_filename}")
                        logger.info(
                            f"Saving '{plot_filename}' in current active directory"
                        )
                    elif system:
                        if display_format=="streamlit":
                            st.write(fig)
                        else:
                            fig.show()

                    logger.info("Visual Rendered Successfully")
                    return plot_filename

                def tsne():
                    if _ml_usecase == MLUsecase.CLUSTERING:
                        return _tsne_clustering()
                    else:
                        return _tsne_anomaly()

                def _tsne_anomaly():
                    logger.info(
                        "SubProcess assign_model() called =================================="
                    )
                    b = assign_model(
                        model, verbose=False, transformation=True, score=False
                    ).reset_index(drop=True)
                    logger.info(
                        "SubProcess assign_model() end =================================="
                    )
                    cluster = b["Anomaly"].values
                    b.dropna(axis=0, inplace=True)  # droping rows with NA's
                    b.drop("Anomaly", axis=1, inplace=True)

                    logger.info("Getting dummies to cast categorical variables")

                    from sklearn.manifold import TSNE

                    logger.info("Fitting TSNE()")
                    X_embedded = TSNE(n_components=3).fit_transform(b)

                    X = pd.DataFrame(X_embedded)
                    X["Anomaly"] = cluster
                    if feature_name is not None:
                        X["Feature"] = data_before_preprocess[feature_name]
                    else:
                        X["Feature"] = data_before_preprocess[
                            data_before_preprocess.columns[0]
                        ]

                    df = X

                    display.clear_output()

                    logger.info("Rendering Visual")

                    if label:
                        fig = px.scatter_3d(
                            df,
                            x=0,
                            y=1,
                            z=2,
                            text="Feature",
                            color="Anomaly",
                            title="3d TSNE Plot for Outliers",
                            opacity=0.7,
                            width=900 * scale,
                            height=800 * scale,
                        )
                    else:
                        fig = px.scatter_3d(
                            df,
                            x=0,
                            y=1,
                            z=2,
                            hover_data=["Feature"],
                            color="Anomaly",
                            title="3d TSNE Plot for Outliers",
                            opacity=0.7,
                            width=900 * scale,
                            height=800 * scale,
                        )

                    plot_filename = f"{plot_name}.html"

                    if save:
                        fig.write_html(f"{plot_filename}")
                        logger.info(
                            f"Saving '{plot_filename}' in current active directory"
                        )
                    elif system:
                        if display_format=="streamlit":
                            st.write(fig)
                        else:
                            fig.show()

                    logger.info("Visual Rendered Successfully")
                    return plot_filename

                def _tsne_clustering():
                    logger.info(
                        "SubProcess assign_model() called =================================="
                    )
                    b = assign_model(
                        pipeline_with_model,
                        verbose=False,
                        score=False,
                        transformation=True,
                    ).reset_index(drop=True)
                    logger.info(
                        "SubProcess assign_model() end =================================="
                    )

                    cluster = b["Cluster"].values
                    b.drop("Cluster", axis=1, inplace=True)

                    from sklearn.manifold import TSNE

                    logger.info("Fitting TSNE()")
                    X_embedded = TSNE(n_components=3, random_state=seed).fit_transform(
                        b
                    )
                    X_embedded = pd.DataFrame(X_embedded)
                    X_embedded["Cluster"] = cluster

                    if feature_name is not None:
                        X_embedded["Feature"] = data_before_preprocess[feature_name]
                    else:
                        X_embedded["Feature"] = data_before_preprocess[
                            data_X.columns[0]
                        ]

                    if label:
                        X_embedded["Label"] = X_embedded["Feature"]

                    """
                    sorting
                    """
                    logger.info("Sorting dataframe")

                    clus_num = [int(i.split()[1]) for i in X_embedded["Cluster"]]

                    X_embedded["cnum"] = clus_num
                    X_embedded.sort_values(by="cnum", inplace=True)

                    """
                    sorting ends
                    """

                    df = X_embedded

                    display.clear_output()

                    logger.info("Rendering Visual")

                    if label:

                        fig = px.scatter_3d(
                            df,
                            x=0,
                            y=1,
                            z=2,
                            color="Cluster",
                            title="3d TSNE Plot for Clusters",
                            text="Label",
                            opacity=0.7,
                            width=900 * scale,
                            height=800 * scale,
                        )

                    else:
                        fig = px.scatter_3d(
                            df,
                            x=0,
                            y=1,
                            z=2,
                            color="Cluster",
                            title="3d TSNE Plot for Clusters",
                            hover_data=["Feature"],
                            opacity=0.7,
                            width=900 * scale,
                            height=800 * scale,
                        )

                    plot_filename = f"{plot_name}.html"

                    if save:
                        fig.write_html(f"{plot_filename}")
                        logger.info(
                            f"Saving '{plot_filename}' in current active directory"
                        )
                    elif system:
                        if display_format=="streamlit":
                            st.write(fig)
                        else:
                            fig.show()

                    logger.info("Visual Rendered Successfully")
                    return plot_filename

                def distribution():
                    logger.info(
                        "SubProcess assign_model() called =================================="
                    )
                    d = assign_model(pipeline_with_model, verbose=False).reset_index(
                        drop=True
                    )
                    logger.info(
                        "SubProcess assign_model() end =================================="
                    )

                    """
                    sorting
                    """
                    logger.info("Sorting dataframe")

                    clus_num = []
                    for i in d.Cluster:
                        a = int(i.split()[1])
                        clus_num.append(a)

                    d["cnum"] = clus_num
                    d.sort_values(by="cnum", inplace=True)
                    d.reset_index(inplace=True, drop=True)

                    clus_label = []
                    for i in d.cnum:
                        a = "Cluster " + str(i)
                        clus_label.append(a)

                    d.drop(["Cluster", "cnum"], inplace=True, axis=1)
                    d["Cluster"] = clus_label

                    """
                    sorting ends
                    """

                    if feature_name is None:
                        x_col = "Cluster"
                    else:
                        x_col = feature_name

                    display.clear_output()

                    logger.info("Rendering Visual")

                    fig = px.histogram(
                        d,
                        x=x_col,
                        color="Cluster",
                        marginal="box",
                        opacity=0.7,
                        hover_data=d.columns,
                    )

                    fig.update_layout(height=600 * scale,)

                    plot_filename = f"{plot_name}.html"

                    if save:
                        fig.write_html(f"{plot_filename}")
                        logger.info(
                            f"Saving '{plot_filename}' in current active directory"
                        )
                    elif system:
                        fig.show()

                    logger.info("Visual Rendered Successfully")
                    return plot_filename

                def elbow():
                    try:
                        from yellowbrick.cluster import KElbowVisualizer

                        visualizer = KElbowVisualizer(
                            pipeline_with_model, timings=False
                        )
                        show_yellowbrick_plot(
                            visualizer=visualizer,
                            X_train=data_X,
                            y_train=None,
                            X_test=None,
                            y_test=None,
                            name=plot_name,
                            handle_test="",
                            scale=scale,
                            save=save,
                            fit_kwargs=fit_kwargs,
                            groups=groups,
                            display=display,
                        )

                    except:
                        logger.error("Elbow plot failed. Exception:")
                        logger.error(traceback.format_exc())
                        raise TypeError("Plot Type not supported for this model.")

                def silhouette():
                    from yellowbrick.cluster import SilhouetteVisualizer

                    try:
                        visualizer = SilhouetteVisualizer(
                            pipeline_with_model, colors="yellowbrick"
                        )
                        show_yellowbrick_plot(
                            visualizer=visualizer,
                            X_train=data_X,
                            y_train=None,
                            X_test=None,
                            y_test=None,
                            name=plot_name,
                            handle_test="",
                            scale=scale,
                            save=save,
                            fit_kwargs=fit_kwargs,
                            groups=groups,
                            display=display,
                        )
                    except:
                        logger.error("Silhouette plot failed. Exception:")
                        logger.error(traceback.format_exc())
                        raise TypeError("Plot Type not supported for this model.")

                def distance():
                    from yellowbrick.cluster import InterclusterDistance

                    try:
                        visualizer = InterclusterDistance(pipeline_with_model)
                        show_yellowbrick_plot(
                            visualizer=visualizer,
                            X_train=data_X,
                            y_train=None,
                            X_test=None,
                            y_test=None,
                            name=plot_name,
                            handle_test="",
                            scale=scale,
                            save=save,
                            fit_kwargs=fit_kwargs,
                            groups=groups,
                            display=display,
                        )
                    except:
                        logger.error("Distance plot failed. Exception:")
                        logger.error(traceback.format_exc())
                        raise TypeError("Plot Type not supported for this model.")

                def residuals():

                    from yellowbrick.regressor import ResidualsPlot

                    visualizer = ResidualsPlot(pipeline_with_model)
                    show_yellowbrick_plot(
                        visualizer=visualizer,
                        X_train=data_X,
                        y_train=data_y,
                        X_test=test_X,
                        y_test=test_y,
                        name=plot_name,
                        scale=scale,
                        save=save,
                        fit_kwargs=fit_kwargs,
                        groups=groups,
                        display=display,
                    )

                def auc():

                    from yellowbrick.classifier import ROCAUC

                    visualizer = ROCAUC(pipeline_with_model)
                    show_yellowbrick_plot(
                        visualizer=visualizer,
                        X_train=data_X,
                        y_train=data_y,
                        X_test=test_X,
                        y_test=test_y,
                        name=plot_name,
                        scale=scale,
                        save=save,
                        fit_kwargs=fit_kwargs,
                        groups=groups,
                        display=display,
                    )

                def threshold():

                    from yellowbrick.classifier import DiscriminationThreshold

                    visualizer = DiscriminationThreshold(
                        pipeline_with_model, random_state=seed
                    )
                    show_yellowbrick_plot(
                        visualizer=visualizer,
                        X_train=data_X,
                        y_train=data_y,
                        X_test=test_X,
                        y_test=test_y,
                        name=plot_name,
                        scale=scale,
                        save=save,
                        fit_kwargs=fit_kwargs,
                        groups=groups,
                        display=display,
                    )

                def pr():

                    from yellowbrick.classifier import PrecisionRecallCurve

                    visualizer = PrecisionRecallCurve(
                        pipeline_with_model, random_state=seed
                    )
                    show_yellowbrick_plot(
                        visualizer=visualizer,
                        X_train=data_X,
                        y_train=data_y,
                        X_test=test_X,
                        y_test=test_y,
                        name=plot_name,
                        scale=scale,
                        save=save,
                        fit_kwargs=fit_kwargs,
                        groups=groups,
                        display=display,
                    )

                def confusion_matrix():

                    from yellowbrick.classifier import ConfusionMatrix

                    visualizer = ConfusionMatrix(
                        pipeline_with_model,
                        random_state=seed,
                        fontsize=15,
                        cmap="Greens",
                    )
                    show_yellowbrick_plot(
                        visualizer=visualizer,
                        X_train=data_X,
                        y_train=data_y,
                        X_test=test_X,
                        y_test=test_y,
                        name=plot_name,
                        scale=scale,
                        save=save,
                        fit_kwargs=fit_kwargs,
                        groups=groups,
                        display=display,
                    )

                def error():

                    if _ml_usecase == MLUsecase.CLASSIFICATION:
                        from yellowbrick.classifier import ClassPredictionError

                        visualizer = ClassPredictionError(
                            pipeline_with_model, random_state=seed
                        )

                    elif _ml_usecase == MLUsecase.REGRESSION:
                        from yellowbrick.regressor import PredictionError

                        visualizer = PredictionError(
                            pipeline_with_model, random_state=seed
                        )

                    show_yellowbrick_plot(
                        visualizer=visualizer,
                        X_train=data_X,
                        y_train=data_y,
                        X_test=test_X,
                        y_test=test_y,
                        name=plot_name,
                        scale=scale,
                        save=save,
                        fit_kwargs=fit_kwargs,
                        groups=groups,
                        display=display,
                    )

                def cooks():

                    from yellowbrick.regressor import CooksDistance

                    visualizer = CooksDistance()
                    show_yellowbrick_plot(
                        visualizer=visualizer,
                        X_train=X,
                        y_train=y,
                        X_test=test_X,
                        y_test=test_y,
                        name=plot_name,
                        scale=scale,
                        save=save,
                        fit_kwargs=fit_kwargs,
                        handle_test="",
                        groups=groups,
                        display=display,
                    )

                def class_report():

                    from yellowbrick.classifier import ClassificationReport

                    visualizer = ClassificationReport(
                        pipeline_with_model, random_state=seed, support=True
                    )
                    show_yellowbrick_plot(
                        visualizer=visualizer,
                        X_train=data_X,
                        y_train=data_y,
                        X_test=test_X,
                        y_test=test_y,
                        name=plot_name,
                        scale=scale,
                        save=save,
                        fit_kwargs=fit_kwargs,
                        groups=groups,
                        display=display,
                    )

                def boundary():

                    from sklearn.preprocessing import StandardScaler
                    from sklearn.decomposition import PCA
                    from yellowbrick.contrib.classifier import DecisionViz

                    data_X_transformed = data_X.select_dtypes(include="float32")
                    test_X_transformed = test_X.select_dtypes(include="float32")
                    logger.info("Fitting StandardScaler()")
                    data_X_transformed = StandardScaler().fit_transform(
                        data_X_transformed
                    )
                    test_X_transformed = StandardScaler().fit_transform(
                        test_X_transformed
                    )
                    pca = PCA(n_components=2, random_state=seed)
                    logger.info("Fitting PCA()")
                    data_X_transformed = pca.fit_transform(data_X_transformed)
                    test_X_transformed = pca.fit_transform(test_X_transformed)

                    data_y_transformed = np.array(data_y)
                    test_y_transformed = np.array(test_y)

                    viz_ = DecisionViz(pipeline_with_model)
                    show_yellowbrick_plot(
                        visualizer=viz_,
                        X_train=data_X_transformed,
                        y_train=data_y_transformed,
                        X_test=test_X_transformed,
                        y_test=test_y_transformed,
                        name=plot_name,
                        scale=scale,
                        handle_test="draw",
                        save=save,
                        fit_kwargs=fit_kwargs,
                        groups=groups,
                        display=display,
                        features=["Feature One", "Feature Two"],
                        classes=["A", "B"],
                    )

                def rfe():

                    from yellowbrick.model_selection import RFECV

                    visualizer = RFECV(pipeline_with_model, cv=cv)
                    show_yellowbrick_plot(
                        visualizer=visualizer,
                        X_train=data_X,
                        y_train=data_y,
                        X_test=test_X,
                        y_test=test_y,
                        handle_test="",
                        name=plot_name,
                        scale=scale,
                        save=save,
                        fit_kwargs=fit_kwargs,
                        groups=groups,
                        display=display,
                    )

                def learning():

                    from yellowbrick.model_selection import LearningCurve

                    sizes = np.linspace(0.3, 1.0, 10)
                    visualizer = LearningCurve(
                        pipeline_with_model,
                        cv=cv,
                        train_sizes=sizes,
                        n_jobs=_gpu_n_jobs_param,
                        random_state=seed,
                    )
                    show_yellowbrick_plot(
                        visualizer=visualizer,
                        X_train=data_X,
                        y_train=data_y,
                        X_test=test_X,
                        y_test=test_y,
                        handle_test="",
                        name=plot_name,
                        scale=scale,
                        save=save,
                        fit_kwargs=fit_kwargs,
                        groups=groups,
                        display=display,
                    )

                def lift():

                    display.move_progress()
                    logger.info("Generating predictions / predict_proba on X_test")
                    with fit_if_not_fitted(
                        pipeline_with_model, data_X, data_y, groups=groups, **fit_kwargs
                    ) as fitted_pipeline_with_model:
                        y_test__ = fitted_pipeline_with_model.predict(X_test)
                        predict_proba__ = fitted_pipeline_with_model.predict_proba(
                            X_test
                        )
                    display.move_progress()
                    display.move_progress()
                    display.clear_output()
                    with MatplotlibDefaultDPI(base_dpi=_base_dpi, scale_to_set=scale):
                        fig = skplt.metrics.plot_lift_curve(
                            y_test__, predict_proba__, figsize=(10, 6)
                        )
                        if save:
                            logger.info(
                                f"Saving '{plot_name}.png' in current active directory"
                            )
                            plt.savefig(f"{plot_name}.png")
                        elif system:
                            plt.show()
                        plt.close()

                    logger.info("Visual Rendered Successfully")

                def gain():

                    display.move_progress()
                    logger.info("Generating predictions / predict_proba on X_test")
                    with fit_if_not_fitted(
                        pipeline_with_model, data_X, data_y, groups=groups, **fit_kwargs
                    ) as fitted_pipeline_with_model:
                        y_test__ = fitted_pipeline_with_model.predict(X_test)
                        predict_proba__ = fitted_pipeline_with_model.predict_proba(
                            X_test
                        )
                    display.move_progress()
                    display.move_progress()
                    display.clear_output()
                    with MatplotlibDefaultDPI(base_dpi=_base_dpi, scale_to_set=scale):
                        fig = skplt.metrics.plot_cumulative_gain(
                            y_test__, predict_proba__, figsize=(10, 6)
                        )
                        if save:
                            logger.info(
                                f"Saving '{plot_name}.png' in current active directory"
                            )
                            plt.savefig(f"{plot_name}.png")
                        elif system:
                            plt.show()
                        plt.close()

                    logger.info("Visual Rendered Successfully")

                def manifold():

                    from yellowbrick.features import Manifold

                    data_X_transformed = data_X.select_dtypes(include="float32")
                    visualizer = Manifold(manifold="tsne", random_state=seed)
                    show_yellowbrick_plot(
                        visualizer=visualizer,
                        X_train=data_X_transformed,
                        y_train=data_y,
                        X_test=test_X,
                        y_test=test_y,
                        handle_train="fit_transform",
                        handle_test="",
                        name=plot_name,
                        scale=scale,
                        save=save,
                        fit_kwargs=fit_kwargs,
                        groups=groups,
                        display=display,
                    )

                def tree():

                    from sklearn.tree import plot_tree
                    from sklearn.base import is_classifier
                    from sklearn.model_selection import check_cv

                    is_stacked_model = False
                    is_ensemble_of_forests = False

                    tree_estimator = pipeline_with_model.steps[-1][1]

                    if "final_estimator" in tree_estimator.get_params():
                        tree_estimator = tree_estimator.final_estimator
                        is_stacked_model = True

                    if (
                        "base_estimator" in tree_estimator.get_params()
                        and "n_estimators" in tree_estimator.base_estimator.get_params()
                    ):
                        n_estimators = (
                            tree_estimator.get_params()["n_estimators"]
                            * tree_estimator.base_estimator.get_params()["n_estimators"]
                        )
                        is_ensemble_of_forests = True
                    elif "n_estimators" in tree_estimator.get_params():
                        n_estimators = tree_estimator.get_params()["n_estimators"]
                    else:
                        n_estimators = 1
                    if n_estimators > 10:
                        rows = (n_estimators // 10) + 1
                        cols = 10
                    else:
                        rows = 1
                        cols = n_estimators
                    figsize = (cols * 20, rows * 16)
                    fig, axes = plt.subplots(
                        nrows=rows,
                        ncols=cols,
                        figsize=figsize,
                        dpi=_base_dpi * scale,
                        squeeze=False,
                    )
                    axes = list(axes.flatten())

                    fig.suptitle("Decision Trees")

                    display.move_progress()
                    logger.info("Plotting decision trees")
                    with fit_if_not_fitted(
                        pipeline_with_model, data_X, data_y, groups=groups, **fit_kwargs
                    ) as fitted_pipeline_with_model:
                        trees = []
                        feature_names = list(data_X.columns)
                        if _ml_usecase == MLUsecase.CLASSIFICATION:
                            class_names = {
                                v: k
                                for k, v in prep_pipe.named_steps[
                                    "dtypes"
                                ].replacement.items()
                            }
                        else:
                            class_names = None
                        fitted_tree_estimator = fitted_pipeline_with_model.steps[-1][1]
                        if is_stacked_model:
                            stacked_feature_names = []
                            if _ml_usecase == MLUsecase.CLASSIFICATION:
                                classes = list(data_y.unique())
                                if len(classes) == 2:
                                    classes.pop()
                                for c in classes:
                                    stacked_feature_names.extend(
                                        [
                                            f"{k}_{class_names[c]}"
                                            for k, v in fitted_tree_estimator.estimators
                                        ]
                                    )
                            else:
                                stacked_feature_names.extend(
                                    [
                                        f"{k}"
                                        for k, v in fitted_tree_estimator.estimators
                                    ]
                                )
                            if not fitted_tree_estimator.passthrough:
                                feature_names = stacked_feature_names
                            else:
                                feature_names = stacked_feature_names + feature_names
                            fitted_tree_estimator = (
                                fitted_tree_estimator.final_estimator_
                            )
                        if is_ensemble_of_forests:
                            for estimator in fitted_tree_estimator.estimators_:
                                trees.extend(estimator.estimators_)
                        else:
                            try:
                                trees = fitted_tree_estimator.estimators_
                            except:
                                trees = [fitted_tree_estimator]
                        if _ml_usecase == MLUsecase.CLASSIFICATION:
                            class_names = list(class_names.values())
                        for i, tree in enumerate(trees):
                            logger.info(f"Plotting tree {i}")
                            plot_tree(
                                tree,
                                feature_names=feature_names,
                                class_names=class_names,
                                filled=True,
                                rounded=True,
                                precision=4,
                                ax=axes[i],
                            )
                            axes[i].set_title(f"Tree {i}")
                    for i in range(len(trees), len(axes)):
                        axes[i].set_visible(False)
                    display.move_progress()

                    display.move_progress()
                    display.clear_output()
                    if save:
                        logger.info(
                            f"Saving '{plot_name}.png' in current active directory"
                        )
                        plt.savefig(f"{plot_name}.png", bbox_inches="tight")
                    elif system:
                        plt.show()
                    plt.close()

                    logger.info("Visual Rendered Successfully")

                def calibration():

                    from sklearn.calibration import calibration_curve

                    plt.figure(figsize=(7, 6), dpi=_base_dpi * scale)
                    ax1 = plt.subplot2grid((3, 1), (0, 0), rowspan=2)

                    ax1.plot([0, 1], [0, 1], "k:", label="Perfectly calibrated")
                    display.move_progress()
                    logger.info("Scoring test/hold-out set")
                    with fit_if_not_fitted(
                        pipeline_with_model, data_X, data_y, groups=groups, **fit_kwargs
                    ) as fitted_pipeline_with_model:
                        prob_pos = fitted_pipeline_with_model.predict_proba(test_X)[
                            :, 1
                        ]
                    prob_pos = (prob_pos - prob_pos.min()) / (
                        prob_pos.max() - prob_pos.min()
                    )
                    fraction_of_positives, mean_predicted_value = calibration_curve(
                        test_y, prob_pos, n_bins=10
                    )
                    display.move_progress()
                    ax1.plot(
                        mean_predicted_value,
                        fraction_of_positives,
                        "s-",
                        label=f"{model_name}",
                    )

                    ax1.set_ylabel("Fraction of positives")
                    ax1.set_ylim([0, 1])
                    ax1.set_xlim([0, 1])
                    ax1.legend(loc="lower right")
                    ax1.set_title("Calibration plots (reliability curve)")
                    ax1.set_facecolor("white")
                    ax1.grid(b=True, color="grey", linewidth=0.5, linestyle="-")
                    plt.tight_layout()
                    display.move_progress()
                    display.clear_output()
                    if save:
                        logger.info(
                            f"Saving '{plot_name}.png' in current active directory"
                        )
                        plt.savefig(f"{plot_name}.png")
                    elif system:
                        plt.show()
                    plt.close()

                    logger.info("Visual Rendered Successfully")

                def vc():

                    logger.info("Determining param_name")

                    actual_estimator_label = get_pipeline_estimator_label(
                        pipeline_with_model
                    )
                    actual_estimator = pipeline_with_model.named_steps[
                        actual_estimator_label
                    ]

                    try:
                        try:
                            # catboost special case
                            model_params = actual_estimator.get_all_params()
                        except:
                            model_params = pipeline_with_model.get_params()
                    except:
                        display.clear_output()
                        logger.error("VC plot failed. Exception:")
                        logger.error(traceback.format_exc())
                        raise TypeError(
                            "Plot not supported for this estimator. Try different estimator."
                        )

                    if _ml_usecase == MLUsecase.CLASSIFICATION:

                        # Catboost
                        if "depth" in model_params:
                            param_name = f"{actual_estimator_label}__depth"
                            param_range = np.arange(1, 8 if gpu_param else 11)

                        # SGD Classifier
                        elif f"{actual_estimator_label}__l1_ratio" in model_params:
                            param_name = f"{actual_estimator_label}__l1_ratio"
                            param_range = np.arange(0, 1, 0.01)

                        # tree based models
                        elif f"{actual_estimator_label}__max_depth" in model_params:
                            param_name = f"{actual_estimator_label}__max_depth"
                            param_range = np.arange(1, 11)

                        # knn
                        elif f"{actual_estimator_label}__n_neighbors" in model_params:
                            param_name = f"{actual_estimator_label}__n_neighbors"
                            param_range = np.arange(1, 11)

                        # MLP / Ridge
                        elif f"{actual_estimator_label}__alpha" in model_params:
                            param_name = f"{actual_estimator_label}__alpha"
                            param_range = np.arange(0, 1, 0.1)

                        # Logistic Regression
                        elif f"{actual_estimator_label}__C" in model_params:
                            param_name = f"{actual_estimator_label}__C"
                            param_range = np.arange(1, 11)

                        # Bagging / Boosting
                        elif f"{actual_estimator_label}__n_estimators" in model_params:
                            param_name = f"{actual_estimator_label}__n_estimators"
                            param_range = np.arange(1, 1000, 10)

                        # Naive Bayes
                        elif f"{actual_estimator_label}__var_smoothing" in model_params:
                            param_name = f"{actual_estimator_label}__var_smoothing"
                            param_range = np.arange(0.1, 1, 0.01)

                        # QDA
                        elif f"{actual_estimator_label}__reg_param" in model_params:
                            param_name = f"{actual_estimator_label}__reg_param"
                            param_range = np.arange(0, 1, 0.1)

                        # GPC
                        elif (
                            f"{actual_estimator_label}__max_iter_predict"
                            in model_params
                        ):
                            param_name = f"{actual_estimator_label}__max_iter_predict"
                            param_range = np.arange(100, 1000, 100)

                        else:
                            display.clear_output()
                            raise TypeError(
                                "Plot not supported for this estimator. Try different estimator."
                            )

                    elif _ml_usecase == MLUsecase.REGRESSION:

                        # Catboost
                        if "depth" in model_params:
                            param_name = f"{actual_estimator_label}__depth"
                            param_range = np.arange(1, 8 if gpu_param else 11)

                        # lasso/ridge/en/llar/huber/kr/mlp/br/ard
                        elif f"{actual_estimator_label}__alpha" in model_params:
                            param_name = f"{actual_estimator_label}__alpha"
                            param_range = np.arange(0, 1, 0.1)

                        elif f"{actual_estimator_label}__alpha_1" in model_params:
                            param_name = f"{actual_estimator_label}__alpha_1"
                            param_range = np.arange(0, 1, 0.1)

                        # par/svm
                        elif f"{actual_estimator_label}__C" in model_params:
                            param_name = f"{actual_estimator_label}__C"
                            param_range = np.arange(1, 11)

                        # tree based models (dt/rf/et)
                        elif f"{actual_estimator_label}__max_depth" in model_params:
                            param_name = f"{actual_estimator_label}__max_depth"
                            param_range = np.arange(1, 11)

                        # knn
                        elif f"{actual_estimator_label}__n_neighbors" in model_params:
                            param_name = f"{actual_estimator_label}__n_neighbors"
                            param_range = np.arange(1, 11)

                        # Bagging / Boosting (ada/gbr)
                        elif f"{actual_estimator_label}__n_estimators" in model_params:
                            param_name = f"{actual_estimator_label}__n_estimators"
                            param_range = np.arange(1, 1000, 10)

                        # Bagging / Boosting (ada/gbr)
                        elif (
                            f"{actual_estimator_label}__n_nonzero_coefs" in model_params
                        ):
                            param_name = f"{actual_estimator_label}__n_nonzero_coefs"
                            if len(X_train.columns) >= 10:
                                param_max = 11
                            else:
                                param_max = len(X_train.columns) + 1
                            param_range = np.arange(1, param_max, 1)

                        elif f"{actual_estimator_label}__eps" in model_params:
                            param_name = f"{actual_estimator_label}__eps"
                            param_range = np.arange(0, 1, 0.1)

                        elif (
                            f"{actual_estimator_label}__max_subpopulation"
                            in model_params
                        ):
                            param_name = f"{actual_estimator_label}__max_subpopulation"
                            param_range = np.arange(1000, 100000, 2000)

                        elif f"{actual_estimator_label}__min_samples" in model_params:
                            param_name = f"{actual_estimator_label}__max_subpopulation"
                            param_range = np.arange(0.01, 1, 0.1)

                        else:
                            display.clear_output()
                            raise TypeError(
                                "Plot not supported for this estimator. Try different estimator."
                            )

                    logger.info(f"param_name: {param_name}")

                    display.move_progress()

                    from yellowbrick.model_selection import ValidationCurve

                    viz = ValidationCurve(
                        pipeline_with_model,
                        param_name=param_name,
                        param_range=param_range,
                        cv=cv,
                        random_state=seed,
                        n_jobs=_gpu_n_jobs_param,
                    )
                    show_yellowbrick_plot(
                        visualizer=viz,
                        X_train=data_X,
                        y_train=data_y,
                        X_test=test_X,
                        y_test=test_y,
                        handle_train="fit",
                        handle_test="",
                        name=plot_name,
                        scale=scale,
                        save=save,
                        fit_kwargs=fit_kwargs,
                        groups=groups,
                        display=display,
                    )

                def dimension():

                    from yellowbrick.features import RadViz
                    from sklearn.preprocessing import StandardScaler
                    from sklearn.decomposition import PCA

                    data_X_transformed = data_X.select_dtypes(include="float32")
                    logger.info("Fitting StandardScaler()")
                    data_X_transformed = StandardScaler().fit_transform(
                        data_X_transformed
                    )
                    data_y_transformed = np.array(data_y)

                    features = min(round(len(data_X.columns) * 0.3, 0), 5)
                    features = int(features)

                    pca = PCA(n_components=features, random_state=seed)
                    logger.info("Fitting PCA()")
                    data_X_transformed = pca.fit_transform(data_X_transformed)
                    display.move_progress()
                    classes = data_y.unique().tolist()
                    visualizer = RadViz(classes=classes, alpha=0.25)

                    show_yellowbrick_plot(
                        visualizer=visualizer,
                        X_train=data_X_transformed,
                        y_train=data_y_transformed,
                        X_test=test_X,
                        y_test=test_y,
                        handle_train="fit_transform",
                        handle_test="",
                        name=plot_name,
                        scale=scale,
                        save=save,
                        fit_kwargs=fit_kwargs,
                        groups=groups,
                        display=display,
                    )

                def feature():
                    _feature(10)

                def feature_all():
                    _feature(len(data_X.columns))

                def _feature(n: int):
                    variables = None
                    temp_model = pipeline_with_model
                    if hasattr(pipeline_with_model, "steps"):
                        temp_model = pipeline_with_model.steps[-1][1]
                    if hasattr(temp_model, "coef_"):
                        try:
                            coef = temp_model.coef_.flatten()
                            if len(coef) > len(data_X.columns):
                                coef = coef[: len(data_X.columns)]
                            variables = abs(coef)
                        except:
                            pass
                    if variables is None:
                        logger.warning("No coef_ found. Trying feature_importances_")
                        variables = abs(temp_model.feature_importances_)
                    coef_df = pd.DataFrame(
                        {"Variable": data_X.columns, "Value": variables}
                    )
                    sorted_df = (
                        coef_df.sort_values(by="Value", ascending=False)
                        .head(n)
                        .sort_values(by="Value")
                    )
                    my_range = range(1, len(sorted_df.index) + 1)
                    display.move_progress()
                    plt.figure(figsize=(8, 5 * (n // 10)), dpi=_base_dpi * scale)
                    plt.hlines(
                        y=my_range, xmin=0, xmax=sorted_df["Value"], color="skyblue"
                    )
                    plt.plot(sorted_df["Value"], my_range, "o")
                    display.move_progress()
                    plt.yticks(my_range, sorted_df["Variable"])
                    plt.title("Feature Importance Plot")
                    plt.xlabel("Variable Importance")
                    plt.ylabel("Features")
                    display.move_progress()
                    display.clear_output()
                    if save:
                        logger.info(
                            f"Saving '{plot_name}.png' in current active directory"
                        )
                        plt.savefig(f"{plot_name}.png")
                    elif system:
                        plt.show()
                    plt.close()

                    logger.info("Visual Rendered Successfully")

                def parameter():

                    try:
                        params = estimator.get_all_params()
                    except:
                        params = estimator.get_params(deep=False)

                    param_df = pd.DataFrame.from_dict(
                        {str(k): str(v) for k, v in params.items()},
                        orient="index",
                        columns=["Parameters"],
                    )
                    display.display(param_df, clear=True)
                    logger.info("Visual Rendered Successfully")

                # execute the plot method
                ret = locals()[plot]()
                if ret:
                    plot_filename = ret

                try:
                    plt.close()
                except:
                    pass

    gc.collect()

    logger.info(
        "plot_model() succesfully completed......................................"
    )

    if save:
        return plot_filename


def evaluate_model(
    estimator,
    fold: Optional[Union[int, Any]] = None,
    fit_kwargs: Optional[dict] = None,
    feature_name: Optional[str] = None,
    groups: Optional[Union[str, Any]] = None,
    use_train_data: bool = False,
):

    """
    This function displays a user interface for all of the available plots for
    a given estimator. It internally uses the plot_model() function.

    Example
    -------
    >>> from pycaret.datasets import get_data
    >>> juice = get_data('juice')
    >>> experiment_name = setup(data = juice,  target = 'Purchase')
    >>> lr = create_model('lr')
    >>> evaluate_model(lr)

    This will display the User Interface for all of the plots for a given
    estimator.

    Parameters
    ----------
    estimator : object, default = none
        A trained model object should be passed as an estimator.

    fold: integer or scikit-learn compatible CV generator, default = None
        Controls cross-validation. If None, will use the CV generator defined in setup().
        If integer, will use KFold CV with that many folds.
        When cross_validation is False, this parameter is ignored.

    fit_kwargs: dict, default = {} (empty dict)
        Dictionary of arguments passed to the fit method of the model.

    groups: str or array-like, with shape (n_samples,), default = None
        Optional Group labels for the samples used while splitting the dataset into train/test set.
        If string is passed, will use the data column with that name as the groups.
        Only used if a group based cross-validation generator is used (eg. GroupKFold).
        If None, will use the value set in fold_groups param in setup().

    Returns
    -------
    User_Interface
        Displays the user interface for plotting.

    """

    function_params_str = ", ".join([f"{k}={v}" for k, v in locals().items()])

    logger = get_logger()

    logger.info("Initializing evaluate_model()")
    logger.info(f"evaluate_model({function_params_str})")

    from ipywidgets import widgets
    from ipywidgets.widgets import interact, fixed

    if not fit_kwargs:
        fit_kwargs = {}

    a = widgets.ToggleButtons(
        options=[(v, k) for k, v in _available_plots.items()],
        description="Plot Type:",
        disabled=False,
        button_style="",  # 'success', 'info', 'warning', 'danger' or ''
        icons=[""],
    )

    fold = _get_cv_splitter(fold)

    groups = _get_groups(groups)

    d = interact(
        plot_model,
        estimator=fixed(estimator),
        plot=a,
        save=fixed(False),
        verbose=fixed(True),
        scale=fixed(1),
        fold=fixed(fold),
        fit_kwargs=fixed(fit_kwargs),
        feature_name=fixed(feature_name),
        label=fixed(False),
        groups=fixed(groups),
        use_train_data=fixed(use_train_data),
        system=fixed(True),
        display=fixed(None),
        display_format=fixed(None),
    )


def interpret_model(
    estimator,
    plot: str = "summary",
    feature: Optional[str] = None,
    observation: Optional[int] = None,
    use_train_data: bool = False,
    save: bool = False,
    **kwargs,  # added in pycaret==2.1
):

    """
    This function takes a trained model object and returns an interpretation plot
    based on the test / hold-out set. It only supports tree based algorithms.

    This function is implemented based on the SHAP (SHapley Additive exPlanations),
    which is a unified approach to explain the output of any machine learning model.
    SHAP connects game theory with local explanations.

    For more information : https://shap.readthedocs.io/en/latest/

    Example
    -------
    >>> from pycaret.datasets import get_data
    >>> juice = get_data('juice')
    >>> experiment_name = setup(data = juice,  target = 'Purchase')
    >>> dt = create_model('dt')
    >>> interpret_model(dt)

    This will return a summary interpretation plot of Decision Tree model.

    Parameters
    ----------
    estimator : object, default = none
        A trained tree based model object should be passed as an estimator.

    plot : str, default = 'summary'
        Other available options are 'correlation' and 'reason'.

    feature: str, default = None
        This parameter is only needed when plot = 'correlation'. By default feature is
        set to None which means the first column of the dataset will be used as a
        variable. A feature parameter must be passed to change this.

    observation: integer, default = None
        This parameter only comes into effect when plot is set to 'reason'. If no
        observation number is provided, it will return an analysis of all observations
        with the option to select the feature on x and y axes through drop down
        interactivity. For analysis at the sample level, an observation parameter must
        be passed with the index value of the observation in test / hold-out set.

    save: bool, default = False
        When set to True, Plot is saved as a 'png' file in current working directory.

    **kwargs:
        Additional keyword arguments to pass to the plot.

    Returns
    -------
    Visual_Plot
        Returns the visual plot.
        Returns the interactive JS plot when plot = 'reason'.

    Warnings
    --------
    - interpret_model doesn't support multiclass problems.

    """

    function_params_str = ", ".join([f"{k}={v}" for k, v in locals().items()])

    logger = get_logger()

    logger.info("Initializing interpret_model()")
    logger.info(f"interpret_model({function_params_str})")

    logger.info("Checking exceptions")

    import matplotlib.pyplot as plt

    # checking if shap available
    try:
        import shap
    except ImportError:
        logger.error(
            "shap library not found. pip install shap to use interpret_model function."
        )
        raise ImportError(
            "shap library not found. pip install shap to use interpret_model function."
        )

    # get estimator from meta estimator
    estimator = get_estimator_from_meta_estimator(estimator)

    # allowed models
    model_id = _get_model_id(estimator)

    shap_models = {k: v for k, v in _all_models_internal.items() if v.shap}
    shap_models_ids = set(shap_models.keys())

    if model_id not in shap_models_ids:
        raise TypeError(
            f"This function only supports tree based models for binary classification: {', '.join(shap_models_ids)}."
        )

    # plot type
    allowed_types = ["summary", "correlation", "reason"]
    if plot not in allowed_types:
        raise ValueError(
            "type parameter only accepts 'summary', 'correlation' or 'reason'."
        )

    """
    Error Checking Ends here

    """

    # Storing X_train and y_train in data_X and data_y parameter
    test_X = X_train if use_train_data else X_test

    np.random.seed(seed)

    # storing estimator in model variable
    model = estimator

    # defining type of classifier
    shap_models_type1 = {k for k, v in shap_models.items() if v.shap == "type1"}
    shap_models_type2 = {k for k, v in shap_models.items() if v.shap == "type2"}

    logger.info(f"plot type: {plot}")

    shap_plot = None

    def summary(show: bool = True):

        logger.info("Creating TreeExplainer")
        explainer = shap.TreeExplainer(model)
        logger.info("Compiling shap values")
        shap_values = explainer.shap_values(test_X)
        shap_plot = shap.summary_plot(shap_values, test_X, show=show, **kwargs)
        if save:
            plt.savefig(f"SHAP {plot}.png")
        return shap_plot

    def correlation(show: bool = True):

        if feature == None:

            logger.warning(
                f"No feature passed. Default value of feature used for correlation plot: {test_X.columns[0]}"
            )
            dependence = test_X.columns[0]

        else:

            logger.warning(
                f"feature value passed. Feature used for correlation plot: {test_X.columns[0]}"
            )
            dependence = feature

        logger.info("Creating TreeExplainer")
        explainer = shap.TreeExplainer(model)
        logger.info("Compiling shap values")
        shap_values = explainer.shap_values(test_X)

        if model_id in shap_models_type1:
            logger.info("model type detected: type 1")
            shap.dependence_plot(
                dependence, shap_values[1], test_X, show=show, **kwargs
            )
        elif model_id in shap_models_type2:
            logger.info("model type detected: type 2")
            shap.dependence_plot(dependence, shap_values, test_X, show=show, **kwargs)
        if save:
            plt.savefig(f"SHAP {plot}.png")
        return None

    def reason(show: bool = True):
        shap_plot = None
        if model_id in shap_models_type1:
            logger.info("model type detected: type 1")

            logger.info("Creating TreeExplainer")
            explainer = shap.TreeExplainer(model)
            logger.info("Compiling shap values")

            if observation is None:
                logger.warning(
                    "Observation set to None. Model agnostic plot will be rendered."
                )
                shap_values = explainer.shap_values(test_X)
                shap.initjs()
                shap_plot = shap.force_plot(
                    explainer.expected_value[1],
                    shap_values[1],
                    test_X,
                    show=show,
                    **kwargs,
                )

            else:
                row_to_show = observation
                data_for_prediction = test_X.iloc[row_to_show]

                if model_id == "lightgbm":
                    logger.info("model type detected: LGBMClassifier")
                    shap_values = explainer.shap_values(test_X)
                    shap.initjs()
                    shap_plot = shap.force_plot(
                        explainer.expected_value[1],
                        shap_values[0][row_to_show],
                        data_for_prediction,
                        show=show,
                        **kwargs,
                    )

                else:
                    logger.info("model type detected: Unknown")

                    shap_values = explainer.shap_values(data_for_prediction)
                    shap.initjs()
                    shap_plot = shap.force_plot(
                        explainer.expected_value[1],
                        shap_values[1],
                        data_for_prediction,
                        show=show,
                        **kwargs,
                    )

        elif model_id in shap_models_type2:
            logger.info("model type detected: type 2")

            logger.info("Creating TreeExplainer")
            explainer = shap.TreeExplainer(model)
            logger.info("Compiling shap values")
            shap_values = explainer.shap_values(test_X)
            shap.initjs()

            if observation is None:
                logger.warning(
                    "Observation set to None. Model agnostic plot will be rendered."
                )

                shap_plot = shap.force_plot(
                    explainer.expected_value, shap_values, test_X, show=show, **kwargs
                )

            else:

                row_to_show = observation
                data_for_prediction = test_X.iloc[row_to_show]

                shap_plot = shap.force_plot(
                    explainer.expected_value,
                    shap_values[row_to_show, :],
                    test_X.iloc[row_to_show, :],
                    show=show,
                    **kwargs,
                )
        if save:
            shap.save_html(f"SHAP {plot}.html", shap_plot)
        return shap_plot

    shap_plot = locals()[plot](show=not save)

    logger.info("Visual Rendered Successfully")

    logger.info(
        "interpret_model() succesfully completed......................................"
    )

    gc.collect()
    return shap_plot


def calibrate_model(
    estimator,
    method: str = "sigmoid",
    fold: Optional[Union[int, Any]] = None,
    round: int = 4,
    fit_kwargs: Optional[dict] = None,
    groups: Optional[Union[str, Any]] = None,
    verbose: bool = True,
    display: Optional[Display] = None,  # added in pycaret==2.2.0
) -> Any:

    """
    This function takes the input of trained estimator and performs probability
    calibration with sigmoid or isotonic regression. The output prints a score
    grid that shows Accuracy, AUC, Recall, Precision, F1, Kappa and MCC by fold
    (default = 10 Fold). The ouput of the original estimator and the calibrated
    estimator (created using this function) might not differ much. In order
    to see the calibration differences, use 'calibration' plot in plot_model to
    see the difference before and after.

    This function returns a trained model object.

    Example
    -------
    >>> from pycaret.datasets import get_data
    >>> juice = get_data('juice')
    >>> experiment_name = setup(data = juice,  target = 'Purchase')
    >>> dt_boosted = create_model('dt', ensemble = True, method = 'Boosting')
    >>> calibrated_dt = calibrate_model(dt_boosted)

    This will return Calibrated Boosted Decision Tree Model.

    Parameters
    ----------
    estimator : object

    method : str, default = 'sigmoid'
        The method to use for calibration. Can be 'sigmoid' which corresponds to Platt's
        method or 'isotonic' which is a non-parametric approach. It is not advised to use
        isotonic calibration with too few calibration samples

    fold: integer or scikit-learn compatible CV generator, default = None
        Controls cross-validation. If None, will use the CV generator defined in setup().
        If integer, will use KFold CV with that many folds.
        When cross_validation is False, this parameter is ignored.

    round: integer, default = 4
        Number of decimal places the metrics in the score grid will be rounded to.

    fit_kwargs: dict, default = {} (empty dict)
        Dictionary of arguments passed to the fit method of the model.

    groups: str or array-like, with shape (n_samples,), default = None
        Optional Group labels for the samples used while splitting the dataset into train/test set.
        If string is passed, will use the data column with that name as the groups.
        Only used if a group based cross-validation generator is used (eg. GroupKFold).
        If None, will use the value set in fold_groups param in setup().

    verbose: bool, default = True
        Score grid is not printed when verbose is set to False.

    Returns
    -------
    score_grid
        A table containing the scores of the model across the kfolds.
        Scoring metrics used are Accuracy, AUC, Recall, Precision, F1,
        Kappa and MCC. Mean and standard deviation of the scores across
        the folds are also returned.

    model
        trained and calibrated model object.

    Warnings
    --------
    - Avoid isotonic calibration with too few calibration samples (<1000) since it
      tends to overfit.

    - calibration plot not available for multiclass problems.


    """

    function_params_str = ", ".join([f"{k}={v}" for k, v in locals().items()])

    logger = get_logger()

    logger.info("Initializing calibrate_model()")
    logger.info(f"calibrate_model({function_params_str})")

    logger.info("Checking exceptions")

    # run_time
    runtime_start = time.time()

    if not fit_kwargs:
        fit_kwargs = {}

    # checking fold parameter
    if fold is not None and not (type(fold) is int or is_sklearn_cv_generator(fold)):
        raise TypeError(
            "fold parameter must be either None, an integer or a scikit-learn compatible CV generator object."
        )

    # checking round parameter
    if type(round) is not int:
        raise TypeError("Round parameter only accepts integer value.")

    # checking verbose parameter
    if type(verbose) is not bool:
        raise TypeError("Verbose parameter can only take argument as True or False.")

    """

    ERROR HANDLING ENDS HERE

    """

    fold = _get_cv_splitter(fold)

    groups = _get_groups(groups)

    logger.info("Preloading libraries")

    # pre-load libraries

    logger.info("Preparing display monitor")

    if not display:
        progress_args = {"max": 2 + 4}
        master_display_columns = [v.display_name for k, v in _all_metrics.items()]
        timestampStr = datetime.datetime.now().strftime("%H:%M:%S")
        monitor_rows = [
            ["Initiated", ". . . . . . . . . . . . . . . . . .", timestampStr],
            ["Status", ". . . . . . . . . . . . . . . . . .", "Loading Dependencies"],
            ["Estimator", ". . . . . . . . . . . . . . . . . .", "Compiling Library"],
        ]
        display = Display(
            verbose=verbose,
            html_param=html_param,
            progress_args=progress_args,
            master_display_columns=master_display_columns,
            monitor_rows=monitor_rows,
        )

        display.display_progress()
        display.display_monitor()
        display.display_master_display()

    np.random.seed(seed)

    logger.info("Getting model name")

    full_name = _get_model_name(estimator)

    logger.info(f"Base model : {full_name}")

    display.update_monitor(2, full_name)
    display.display_monitor()

    """
    MONITOR UPDATE STARTS
    """

    display.update_monitor(1, "Selecting Estimator")
    display.display_monitor()

    """
    MONITOR UPDATE ENDS
    """

    # calibrating estimator

    logger.info("Importing untrained CalibratedClassifierCV")

    calibrated_model_definition = _all_models_internal["CalibratedCV"]
    model = calibrated_model_definition.class_def(
        base_estimator=estimator,
        method=method,
        cv=fold,
        **calibrated_model_definition.args,
    )

    display.move_progress()

    logger.info("SubProcess create_model() called ==================================")
    model, model_fit_time = create_model_supervised(
        estimator=model,
        system=False,
        display=display,
        fold=fold,
        round=round,
        fit_kwargs=fit_kwargs,
        groups=groups,
    )
    model_results = pull()
    logger.info("SubProcess create_model() end ==================================")

    model_results = model_results.round(round)

    display.move_progress()

    # end runtime
    runtime_end = time.time()
    runtime = np.array(runtime_end - runtime_start).round(2)

    # mlflow logging
    if logging_param:

        avgs_dict_log = {k: v for k, v in model_results.loc["Mean"].items()}

        try:
            _mlflow_log_model(
                model=model,
                model_results=model_results,
                score_dict=avgs_dict_log,
                source="calibrate_models",
                runtime=runtime,
                model_fit_time=model_fit_time,
                _prep_pipe=prep_pipe,
                log_plots=log_plots_param,
                display=display,
            )
        except:
            logger.error(f"_mlflow_log_model() for {model} raised an exception:")
            logger.error(traceback.format_exc())

    model_results = color_df(model_results, "yellow", ["Mean"], axis=1)
    model_results = model_results.set_precision(round)
    display.display(model_results, clear=True)

    logger.info(f"create_model_container: {len(create_model_container)}")
    logger.info(f"master_model_container: {len(master_model_container)}")
    logger.info(f"display_container: {len(display_container)}")

    logger.info(str(model))
    logger.info(
        "calibrate_model() succesfully completed......................................"
    )

    gc.collect()
    return model


def optimize_threshold(
    estimator,
    true_positive: int = 0,
    true_negative: int = 0,
    false_positive: int = 0,
    false_negative: int = 0,
):

    """
    This function optimizes probability threshold for a trained model using custom cost
    function that can be defined using combination of True Positives, True Negatives,
    False Positives (also known as Type I error), and False Negatives (Type II error).

    This function returns a plot of optimized cost as a function of probability
    threshold between 0 to 100.

    Example
    -------
    >>> from pycaret.datasets import get_data
    >>> juice = get_data('juice')
    >>> experiment_name = setup(data = juice,  target = 'Purchase')
    >>> lr = create_model('lr')
    >>> optimize_threshold(lr, true_negative = 10, false_negative = -100)

    This will return a plot of optimized cost as a function of probability threshold.

    Parameters
    ----------
    estimator : object
        A trained model object should be passed as an estimator.

    true_positive : int, default = 0
        Cost function or returns when prediction is true positive.

    true_negative : int, default = 0
        Cost function or returns when prediction is true negative.

    false_positive : int, default = 0
        Cost function or returns when prediction is false positive.

    false_negative : int, default = 0
        Cost function or returns when prediction is false negative.


    Returns
    -------
    Visual_Plot
        Prints the visual plot.

    Warnings
    --------
    - This function is not supported for multiclass problems.


    """

    function_params_str = ", ".join([f"{k}={v}" for k, v in locals().items()])

    logger = get_logger()

    logger.info("Initializing optimize_threshold()")
    logger.info(f"optimize_threshold({function_params_str})")

    logger.info("Importing libraries")

    # import libraries

    np.random.seed(seed)

    """
    ERROR HANDLING STARTS HERE
    """

    logger.info("Checking exceptions")

    # exception 1 for multi-class
    if _is_multiclass():
        raise TypeError(
            "optimize_threshold() cannot be used when target is multi-class."
        )

    # check predict_proba value
    if type(estimator) is not list:
        if not hasattr(estimator, "predict_proba"):
            raise TypeError(
                "Estimator doesn't support predict_proba function and cannot be used in optimize_threshold()."
            )

    # check cost function type
    allowed_types = [int, float]

    if type(true_positive) not in allowed_types:
        raise TypeError("true_positive parameter only accepts float or integer value.")

    if type(true_negative) not in allowed_types:
        raise TypeError("true_negative parameter only accepts float or integer value.")

    if type(false_positive) not in allowed_types:
        raise TypeError("false_positive parameter only accepts float or integer value.")

    if type(false_negative) not in allowed_types:
        raise TypeError("false_negative parameter only accepts float or integer value.")

    """
    ERROR HANDLING ENDS HERE
    """

    # define model as estimator
    model = estimator

    model_name = _get_model_name(model)

    # generate predictions and store actual on y_test in numpy array
    actual = np.array(y_test)

    predicted = model.predict_proba(X_test)
    predicted = predicted[:, 1]

    """
    internal function to calculate loss starts here
    """

    logger.info("Defining loss function")

    def calculate_loss(
        actual,
        predicted,
        tp_cost=true_positive,
        tn_cost=true_negative,
        fp_cost=false_positive,
        fn_cost=false_negative,
    ):

        # true positives
        tp = predicted + actual
        tp = np.where(tp == 2, 1, 0)
        tp = tp.sum()

        # true negative
        tn = predicted + actual
        tn = np.where(tn == 0, 1, 0)
        tn = tn.sum()

        # false positive
        fp = (predicted > actual).astype(int)
        fp = np.where(fp == 1, 1, 0)
        fp = fp.sum()

        # false negative
        fn = (predicted < actual).astype(int)
        fn = np.where(fn == 1, 1, 0)
        fn = fn.sum()

        total_cost = (tp_cost * tp) + (tn_cost * tn) + (fp_cost * fp) + (fn_cost * fn)

        return total_cost

    """
    internal function to calculate loss ends here
    """

    grid = np.arange(0, 1, 0.0001)

    # loop starts here

    cost = []
    # global optimize_results

    logger.info("Iteration starts at 0")

    for i in grid:

        pred_prob = (predicted >= i).astype(int)
        cost.append(calculate_loss(actual, pred_prob))

    optimize_results = pd.DataFrame(
        {"Probability Threshold": grid, "Cost Function": cost}
    )
    fig = px.line(
        optimize_results,
        x="Probability Threshold",
        y="Cost Function",
        line_shape="linear",
    )
    fig.update_layout(plot_bgcolor="rgb(245,245,245)")
    title = f"{model_name} Probability Threshold Optimization"

    # calculate vertical line
    y0 = optimize_results["Cost Function"].min()
    y1 = optimize_results["Cost Function"].max()
    x0 = optimize_results.sort_values(by="Cost Function", ascending=False).iloc[0][0]
    x1 = x0

    t = x0
    if html_param:

        fig.add_shape(
            dict(
                type="line", x0=x0, y0=y0, x1=x1, y1=y1, line=dict(color="red", width=2)
            )
        )
        fig.update_layout(
            title={
                "text": title,
                "y": 0.95,
                "x": 0.45,
                "xanchor": "center",
                "yanchor": "top",
            }
        )
        logger.info("Figure ready for render")
        fig.show()
    print(f"Optimized Probability Threshold: {t} | Optimized Cost Function: {y1}")
    logger.info(
        "optimize_threshold() succesfully completed......................................"
    )

    return float(t)


def assign_model(
    model, transformation: bool = False, score: bool = True, verbose: bool = True
) -> pd.DataFrame:

    """
    This function assigns each of the data point in the dataset passed during setup
    stage to one of the clusters using trained model object passed as model param.
    create_model() function must be called before using assign_model().

    This function returns a pandas.DataFrame.

    Example
    -------
    >>> from pycaret.datasets import get_data
    >>> jewellery = get_data('jewellery')
    >>> experiment_name = setup(data = jewellery, normalize = True)
    >>> kmeans = create_model('kmeans')
    >>> kmeans_df = assign_model(kmeans)

    This will return a pandas.DataFrame with inferred clusters using trained model.

    Parameters
    ----------
    model: trained model object, default = None

    transformation: bool, default = False
        When set to True, assigned clusters are returned on transformed dataset instead
        of original dataset passed during setup().

    verbose: Boolean, default = True
        Status update is not printed when verbose is set to False.

    Returns
    -------
    pandas.DataFrame
        Returns a DataFrame with assigned clusters using a trained model.

    """

    function_params_str = ", ".join([f"{k}={v}" for k, v in locals().items()])

    logger = get_logger()

    logger.info("Initializing assign_model()")
    logger.info(f"assign_model({function_params_str})")

    logger.info("Checking exceptions")

    # checking transformation parameter
    if type(transformation) is not bool:
        raise TypeError(
            "Transformation parameter can only take argument as True or False."
        )

    # checking verbose parameter
    if type(verbose) is not bool:
        raise TypeError("Verbose parameter can only take argument as True or False.")

    """
    error handling ends here
    """

    if is_sklearn_pipeline(model):
        model = model.steps[-1][1]

    logger.info("Determining Trained Model")

    name = _get_model_name(model)

    logger.info(f"Trained Model : {name}")

    logger.info("Copying data")
    # copy data_
    if transformation:
        data = X.copy()
        logger.info(
            "Transformation param set to True. Assigned clusters are attached on transformed dataset."
        )
    else:
        data = data_before_preprocess.copy()

    # calculation labels and attaching to dataframe

    if _ml_usecase == MLUsecase.CLUSTERING:
        labels = [f"Cluster {i}" for i in model.labels_]
        data["Cluster"] = labels
    else:
        data["Anomaly"] = model.labels_
        if score:
            data["Anomaly_Score"] = model.decision_scores_

    logger.info(data.shape)
    logger.info(
        "assign_model() succesfully completed......................................"
    )

    return data


def predict_model_unsupervised(
    estimator, data: pd.DataFrame, ml_usecase: Optional[MLUsecase] = None,
) -> pd.DataFrame:
    function_params_str = ", ".join(
        [f"{k}={v}" for k, v in locals().items() if k != "data"]
    )

    logger = get_logger()

    logger.info("Initializing predict_model()")
    logger.info(f"predict_model({function_params_str})")

    if ml_usecase is None:
        ml_usecase = _ml_usecase

    # copy data and model
    data_transformed = data.copy()

    # exception checking for predict param
    if hasattr(estimator, "predict"):
        pass
    else:
        raise TypeError("Model doesn't support predict parameter.")

    pred_score = None

    # predictions start here
    if is_sklearn_pipeline(estimator):
        pred = estimator.predict(data_transformed)
        if ml_usecase == MLUsecase.ANOMALY:
            pred_score = estimator.decision_function(data_transformed)
    else:
        pred = estimator.predict(prep_pipe.transform(data_transformed))
        if ml_usecase == MLUsecase.ANOMALY:
            pred_score = estimator.decision_function(
                prep_pipe.transform(data_transformed)
            )

    if ml_usecase == MLUsecase.CLUSTERING:
        pred_list = [f"Cluster {i}" for i in pred]

        data_transformed["Cluster"] = pred_list
    else:
        data_transformed["Anomaly"] = pred
        data_transformed["Anomaly_Score"] = pred_score

    return data_transformed


def predict_model(
    estimator,
    data: Optional[pd.DataFrame] = None,
    probability_threshold: Optional[float] = None,
    encoded_labels: bool = False,  # added in pycaret==2.1.0
    round: int = 4,  # added in pycaret==2.2.0
    verbose: bool = True,
    ml_usecase: Optional[MLUsecase] = None,
    display: Optional[Display] = None,  # added in pycaret==2.2.0
) -> pd.DataFrame:

    """
    This function is used to predict label and probability score on the new dataset
    using a trained estimator. New unseen data can be passed to data param as pandas
    Dataframe. If data is not passed, the test / hold-out set separated at the time of
    setup() is used to generate predictions.

    Example
    -------
    >>> from pycaret.datasets import get_data
    >>> juice = get_data('juice')
    >>> experiment_name = setup(data = juice,  target = 'Purchase')
    >>> lr = create_model('lr')
    >>> lr_predictions_holdout = predict_model(lr)

    Parameters
    ----------
    estimator : object, default = none
        A trained model object / pipeline should be passed as an estimator.

    data : pandas.DataFrame
        Shape (n_samples, n_features) where n_samples is the number of samples
        and n_features is the number of features. All features used during training
        must be present in the new dataset.

    probability_threshold : float, default = None
        Threshold used to convert probability values into binary outcome. By default
        the probability threshold for all binary classifiers is 0.5 (50%). This can be
        changed using probability_threshold param.

    encoded_labels: Boolean, default = False
        If True, will return labels encoded as an integer.

    round: integer, default = 4
        Number of decimal places the metrics in the score grid will be rounded to.

    verbose: bool, default = True
        Holdout score grid is not printed when verbose is set to False.

    Returns
    -------
    Predictions
        Predictions (Label and Score) column attached to the original dataset
        and returned as pandas dataframe.

    score_grid
        A table containing the scoring metrics on hold-out / test set.

    Warnings
    --------
    - The behavior of the predict_model is changed in version 2.1 without backward compatibility.
    As such, the pipelines trained using the version (<= 2.0), may not work for inference
    with version >= 2.1. You can either retrain your models with a newer version or downgrade
    the version for inference.


    """

    function_params_str = ", ".join(
        [f"{k}={v}" for k, v in locals().items() if k != "data"]
    )

    logger = get_logger()

    logger.info("Initializing predict_model()")
    logger.info(f"predict_model({function_params_str})")

    logger.info("Checking exceptions")

    """
    exception checking starts here
    """

    if ml_usecase is None:
        ml_usecase = _ml_usecase

    if data is None and "pycaret_globals" not in globals():
        raise ValueError(
            "data parameter may not be None without running setup() first."
        )

    if probability_threshold is not None:
        # probability_threshold allowed types
        allowed_types = [int, float]
        if type(probability_threshold) not in allowed_types:
            raise TypeError(
                "probability_threshold parameter only accepts value between 0 to 1."
            )

        if probability_threshold > 1:
            raise TypeError(
                "probability_threshold parameter only accepts value between 0 to 1."
            )

        if probability_threshold < 0:
            raise TypeError(
                "probability_threshold parameter only accepts value between 0 to 1."
            )

    """
    exception checking ends here
    """

    logger.info("Preloading libraries")

    # general dependencies
    from sklearn import metrics

    try:
        np.random.seed(seed)
        if not display:
            display = Display(verbose=verbose, html_param=html_param,)
    except:
        display = Display(verbose=False, html_param=False,)

    dtypes = None

    # dataset
    if data is None:

        if is_sklearn_pipeline(estimator):
            estimator = estimator.steps[-1][1]

        X_test_ = X_test.copy()
        y_test_ = y_test.copy()

        dtypes = prep_pipe.named_steps["dtypes"]

        X_test_.reset_index(drop=True, inplace=True)
        y_test_.reset_index(drop=True, inplace=True)

    else:

        if is_sklearn_pipeline(estimator) and hasattr(estimator, "predict"):
            dtypes = estimator.named_steps["dtypes"]
        else:
            try:
                dtypes = prep_pipe.named_steps["dtypes"]

                estimator_ = deepcopy(prep_pipe)
                if is_sklearn_pipeline(estimator):
                    merge_pipelines(estimator_, estimator)
                    estimator_.steps[-1] = ("trained_model", estimator_.steps[-1][1])
                else:
                    add_estimator_to_pipeline(
                        estimator_, estimator, name="trained_model"
                    )
                estimator = estimator_

            except:
                logger.error("Pipeline not found. Exception:")
                logger.error(traceback.format_exc())
                raise ValueError("Pipeline not found")

        X_test_ = data.copy()

    # function to replace encoded labels with their original values
    # will not run if categorical_labels is false
    def replace_lables_in_column(label_column):
        if dtypes and hasattr(dtypes, "replacement"):
            replacement_mapper = {int(v): k for k, v in dtypes.replacement.items()}
            label_column.replace(replacement_mapper, inplace=True)

    # prediction starts here

    pred = np.nan_to_num(estimator.predict(X_test_))

    try:
        score = estimator.predict_proba(X_test_)

        if len(np.unique(pred)) <= 2:
            pred_prob = score[:, 1]
        else:
            pred_prob = score

    except:
        score = None
        pred_prob = None

    if probability_threshold is not None and pred_prob is not None:
        try:
            pred = (pred_prob >= probability_threshold).astype(int)
        except:
            pass

    if pred_prob is None:
        pred_prob = pred

    df_score = None

    if data is None:
        # model name
        full_name = _get_model_name(estimator)
        metrics = _calculate_metrics_supervised(y_test_, pred, pred_prob)
        df_score = pd.DataFrame(metrics, index=[0])
        df_score.insert(0, "Model", full_name)
        df_score = df_score.round(round)
        display.display(df_score.style.set_precision(round), clear=False)

    label = pd.DataFrame(pred)
    label.columns = ["Label"]
    if not encoded_labels:
        replace_lables_in_column(label["Label"])
    if ml_usecase == MLUsecase.CLASSIFICATION:
        try:
            label["Label"] = label["Label"].astype(int)
        except:
            pass

    if data is None:
        if not encoded_labels:
            replace_lables_in_column(y_test_)
        X_test_ = pd.concat([X_test_, y_test_, label], axis=1)
    else:
        X_test_ = data.copy()
        X_test_["Label"] = label["Label"].values

    if score is not None:
        d = []
        for i in range(0, len(score)):
            d.append(score[i][pred[i]])

        score = d
        try:
            score = pd.DataFrame(score)
            score.columns = ["Score"]
            score = score.round(round)
            X_test_["Score"] = score["Score"].values
        except:
            pass

    # store predictions on hold-out in display_container
    if df_score is not None:
        display_container.append(df_score)

    gc.collect()
    return X_test_


def finalize_model(
    estimator,
    fit_kwargs: Optional[dict] = None,
    groups: Optional[Union[str, Any]] = None,
    model_only: bool = True,
    display: Optional[Display] = None,
) -> Any:  # added in pycaret==2.2.0

    """
    This function fits the estimator onto the complete dataset passed during the
    setup() stage. The purpose of this function is to prepare for final model
    deployment after experimentation.

    Example
    -------
    >>> from pycaret.datasets import get_data
    >>> juice = get_data('juice')
    >>> experiment_name = setup(data = juice,  target = 'Purchase')
    >>> lr = create_model('lr')
    >>> final_lr = finalize_model(lr)

    This will return the final model object fitted to complete dataset.

    Parameters
    ----------
    estimator : object, default = none
        A trained model object should be passed as an estimator.

    fit_kwargs: dict, default = {} (empty dict)
        Dictionary of arguments passed to the fit method of the model.

    groups: str or array-like, with shape (n_samples,), default = None
        Optional Group labels for the samples used while splitting the dataset into train/test set.
        If string is passed, will use the data column with that name as the groups.
        Only used if a group based cross-validation generator is used (eg. GroupKFold).
        If None, will use the value set in fold_groups param in setup().

    model_only : bool, default = True
        When set to True, only trained model object is saved and all the
        transformations are ignored.

    Returns
    -------
    model
        Trained model object fitted on complete dataset.

    Warnings
    --------
    - If the model returned by finalize_model(), is used on predict_model() without
      passing a new unseen dataset, then the information grid printed is misleading
      as the model is trained on the complete dataset including test / hold-out sample.
      Once finalize_model() is used, the model is considered ready for deployment and
      should be used on new unseens dataset only.


    """

    function_params_str = ", ".join([f"{k}={v}" for k, v in locals().items()])

    logger = get_logger()

    logger.info("Initializing finalize_model()")
    logger.info(f"finalize_model({function_params_str})")

    # run_time
    runtime_start = time.time()

    if not fit_kwargs:
        fit_kwargs = {}

    groups = _get_groups(groups)

    if not display:
        display = Display(verbose=False, html_param=html_param,)

    np.random.seed(seed)

    logger.info(f"Finalizing {estimator}")
    display.clear_output()
    model_final, model_fit_time = create_model_supervised(
        estimator=estimator,
        verbose=False,
        system=False,
        X_train_data=X,
        y_train_data=y,
        fit_kwargs=fit_kwargs,
        groups=groups,
    )
    model_results = pull(pop=True)

    # end runtime
    runtime_end = time.time()
    runtime = np.array(runtime_end - runtime_start).round(2)

    # mlflow logging
    if logging_param:

        avgs_dict_log = {k: v for k, v in model_results.loc["Mean"].items()}

        try:
            _mlflow_log_model(
                model=model_final,
                model_results=model_results,
                score_dict=avgs_dict_log,
                source="finalize_model",
                runtime=runtime,
                model_fit_time=model_fit_time,
                _prep_pipe=prep_pipe,
                log_plots=log_plots_param,
                display=display,
            )
        except:
            logger.error(f"_mlflow_log_model() for {model_final} raised an exception:")
            logger.error(traceback.format_exc())

    model_results = color_df(model_results, "yellow", ["Mean"], axis=1)
    model_results = model_results.set_precision(round)
    display.display(model_results, clear=True)

    logger.info(f"create_model_container: {len(create_model_container)}")
    logger.info(f"master_model_container: {len(master_model_container)}")
    logger.info(f"display_container: {len(display_container)}")

    logger.info(str(model_final))
    logger.info(
        "finalize_model() succesfully completed......................................"
    )

    gc.collect()
    if not model_only:
        pipeline_final = deepcopy(prep_pipe)
        pipeline_final.steps.append(["trained_model", model_final])
        return pipeline_final

    return model_final


def deploy_model(
    model,
    model_name: str,
    authentication: dict,
    platform: str = "aws",  # added gcp and azure support in pycaret==2.1
):

    """
    (In Preview)

    This function deploys the transformation pipeline and trained model object for
    production use. The platform of deployment can be defined under the platform
    param along with the applicable authentication tokens which are passed as a
    dictionary to the authentication param.

    Example
    -------
    >>> from pycaret.datasets import get_data
    >>> juice = get_data('juice')
    >>> experiment_name = setup(data = juice,  target = 'Purchase')
    >>> lr = create_model('lr')
    >>> deploy_model(model = lr, model_name = 'deploy_lr', platform = 'aws', authentication = {'bucket' : 'pycaret-test'})

    This will deploy the model on an AWS S3 account under bucket 'pycaret-test'

    Notes
    -----
    For AWS users:
    Before deploying a model to an AWS S3 ('aws'), environment variables must be
    configured using the command line interface. To configure AWS env. variables,
    type aws configure in your python command line. The following information is
    required which can be generated using the Identity and Access Management (IAM)
    portal of your amazon console account:

    - AWS Access Key ID
    - AWS Secret Key Access
    - Default Region Name (can be seen under Global settings on your AWS console)
    - Default output format (must be left blank)

    For GCP users:
    --------------
    Before deploying a model to Google Cloud Platform (GCP), project must be created
    either using command line or GCP console. Once project is created, you must create
    a service account and download the service account key as a JSON file, which is
    then used to set environment variable.

    https://cloud.google.com/docs/authentication/production

    - Google Cloud Project
    - Service Account Authetication

    For Azure users:
    ---------------
    Before deploying a model to Microsoft's Azure (Azure), environment variables
    for connection string must be set. In order to get connection string, user has
    to create account of Azure. Once it is done, create a Storage account. In the settings
    section of storage account, user can get the connection string.

    Read below link for more details.
    https://docs.microsoft.com/en-us/azure/storage/blobs/storage-quickstart-blobs-python?toc=%2Fpython%2Fazure%2FTOC.json

    - Azure Storage Account

    Parameters
    ----------
    model : object
        A trained model object should be passed as an estimator.

    model_name : str
        Name of model to be passed as a str.

    authentication : dict
        Dictionary of applicable authentication tokens.

        When platform = 'aws':
        {'bucket' : 'Name of Bucket on S3'}

        When platform = 'gcp':
        {'project': 'gcp_pycaret', 'bucket' : 'pycaret-test'}

        When platform = 'azure':
        {'container': 'pycaret-test'}

    platform: str, default = 'aws'
        Name of platform for deployment. Current available options are: 'aws', 'gcp' and 'azure'

    Returns
    -------
    Success_Message

    Warnings
    --------
    - This function uses file storage services to deploy the model on cloud platform.
      As such, this is efficient for batch-use. Where the production objective is to
      obtain prediction at an instance level, this may not be the efficient choice as
      it transmits the binary pickle file between your local python environment and
      the platform.

    """
    import pycaret.internal.persistence

    return pycaret.internal.persistence.deploy_model(
        model, model_name, authentication, platform, prep_pipe
    )


def create_webservice(model, model_endopoint, api_key=True, pydantic_payload=None):
    """
    (In Preview)

    This function deploys the transformation pipeline and trained model object as api. Rest api base on FastAPI and could run on localhost, it uses
   the model name as a path to POST endpoint. The endpoint can be protected by api key generated by pycaret and return for the user.
    Create_webservice uses pydantic style input/output model.
    Parameters
    ----------
    model : object
        A trained model object should be passed as an estimator.

    model_endopoint : string
        Name of model to be passed as a string.

    api_key: bool, default = True
        Security for API, if True Pycaret generates api key and print in console,
        else user can post data without header but it not safe if application will
        expose external.

    pydantic_payload: pydantic.main.ModelMetaclass, default = None
        Pycaret allows us to automatically generate a schema for the input model,
        thanks to which can prevent incorrect requests. User can generate own pydantic model and use it as an input model.

    Returns
    -------
    Dictionary with api_key: FastAPI application class which is ready to run with console
    if api_key is set to False, the dictionary key is set to 'Not_exist'.

    """

    function_params_str = ", ".join([f"{k}={v}" for k, v in locals().items()])

    logger = get_logger()

    logger.info("Initializing create_service()")
    logger.info(f"create_service({function_params_str})")

    try:
        from fastapi import FastAPI
    except ImportError:
        logger.error(
            "fastapi library not found. pip install fastapi to use create_service function."
        )
        raise ImportError(
            "fastapi library not found. pip install fastapi to use create_service function."
        )
    # try initialize predict before add it to endpoint (cold start)
    try:
        _ = predict_model(estimator=model, verbose=False)
    except:
        raise ValueError(
            "Cannot predict on cold start check probability_threshold or model"
        )

    # check pydantic style
    try:
        from pydantic import create_model, BaseModel, Json
        from pydantic.main import ModelMetaclass
    except ImportError:
        logger.error(
            "pydantic library not found. pip install fastapi to use create_service function."
        )
        ImportError(
            "pydantic library not found. pip install fastapi to use create_service function."
        )
    if pydantic_payload is not None:
        assert isinstance(
            pydantic_payload, ModelMetaclass
        ), "pydantic_payload must be ModelMetaClass type"
    else:
        # automatically create pydantic payload model
        import json
        from typing import Optional

        print(
            "You are using an automatic data validation model it could fail in some cases"
        )
        print(
            "To be sure the model works properly create pydantic model in your own (pydantic_payload)"
        )
        fields = {
            name: (Optional[type(t)], ...)
            for name, t in json.loads(
                data_before_preprocess.drop(columns=[target_param])
                .convert_dtypes()
                .sample(1)
                .to_json(orient="records")
            )[0].items()
        }
        print(fields)
        pydantic_payload = create_model("DefaultModel", __base__=BaseModel, **fields)
        logger.info(
            "Generated json schema: {}".format(pydantic_payload.schema_json(indent=2))
        )

    # generate apikey
    import secrets
    from typing import Optional
    from fastapi.security.api_key import APIKeyHeader
    from fastapi import HTTPException, Security

    api_key_handler = APIKeyHeader(name="token", auto_error=False)
    if api_key:
        # generate key and log into console
        key = secrets.token_urlsafe(30)

        def validate_request(header: Optional[str] = Security(api_key_handler)):
            if header is None:
                raise HTTPException(status_code=400, detail="No api key", headers={})
            if not secrets.compare_digest(header, str(key)):
                raise HTTPException(
                    status_code=401, detail="Unauthorized request", headers={}
                )
            return True

    else:
        key = "Not_exist"
        print("API will be working without security")

        def validate_request(header: Optional[str] = Security(api_key_handler)):
            return True

    # validate request functionality
    validation = validate_request

    # creating response model
    from typing import Any, Optional
    from pycaret.utils import __version__

    class PredictionResult(BaseModel):
        prediction: Any
        author: str = "pycaret"
        lib_version: str = __version__()
        input_data: pydantic_payload
        processed_input_data: Json = None
        time_utc: Optional[str] = None

        class Config:
            schema_extra = {
                "example": {
                    "prediction": 1,
                    "autohor": "pycaret",
                    "lib_version": "2.0.0",
                    "input_data": pydantic_payload,
                    "processed_input_data": {"col1": 1, "col2": "string"},
                    "time": "2020-09-10 20:00",
                }
            }

    app = FastAPI(
        title="REST API for ML prediction created by Pycaret",
        description="This is the REST API for the ML model generated"
        "by the Pycaret library: https://pycaret.org. "
        "All endpoints should run asynchronously, please validate"
        "the Pydantic model and read api documentation. "
        "In case of trouble, please add issuesto github: https://github.com/pycaret/pycaret/issues",
        version="pycaret: {}".format(__version__()),
        externalDocs={"Pycaret": "https://pycaret.org/"},
    )

    # import additionals from fastAPI
    import pandas as pd
    import time
    from fastapi.middleware.cors import CORSMiddleware
    from fastapi import Depends
    from fastapi.encoders import jsonable_encoder

    # enable CORS
    app.add_middleware(
        CORSMiddleware,
        allow_origins=["*"],
        allow_credentials=True,
        allow_methods=["*"],
        allow_headers=["*"],
    )

    @app.post("/predict/{}".format(model_endopoint))
    def post_predict(
        block_data: pydantic_payload, authenticated: bool = Depends(validation)
    ):
        # encode input data
        try:
            encoded_data_df = pd.DataFrame(jsonable_encoder(block_data), index=[0])
        except Exception as e:
            raise HTTPException(status_code=404, detail="Wrong json format")
        # predict values
        unseen_predictions = predict_model(model, data=encoded_data_df)
        # change format to dictionary to be sure that python types used
        unseen_predictions = unseen_predictions.to_dict(orient="records")[0]
        label = unseen_predictions["Label"]
        del unseen_predictions["Label"]

        # creating return object
        predict_schema = PredictionResult(
            prediction=label,
            input_data=block_data,
            processed_input_data=json.dumps(unseen_predictions),
            time_utc=time.strftime("%Y-%m-%d %H:%M", time.gmtime(time.time())),
        )
        return predict_schema

    return {key: app}


def save_model(model, model_name: str, model_only: bool = False, verbose: bool = True):

    """
    This function saves the transformation pipeline and trained model object
    into the current active directory as a pickle file for later use.

    Example
    -------
    >>> from pycaret.datasets import get_data
    >>> juice = get_data('juice')
    >>> experiment_name = setup(data = juice,  target = 'Purchase')
    >>> lr = create_model('lr')
    >>> save_model(lr, 'lr_model_23122019')

    This will save the transformation pipeline and model as a binary pickle
    file in the current active directory.

    Parameters
    ----------
    model : object, default = none
        A trained model object should be passed as an estimator.

    model_name : str, default = none
        Name of pickle file to be passed as a string.

    model_only : bool, default = False
        When set to True, only trained model object is saved and all the
        transformations are ignored.

    verbose: bool, default = True
        Success message is not printed when verbose is set to False.

    Returns
    -------
    Success_Message


    """

    import pycaret.internal.persistence

    return pycaret.internal.persistence.save_model(
        model, model_name, None if model_only else prep_pipe, verbose
    )


def load_model(
    model_name,
    platform: Optional[str] = None,
    authentication: Optional[Dict[str, str]] = None,
    verbose: bool = True,
):

    """
    This function loads a previously saved transformation pipeline and model
    from the current active directory into the current python environment.
    Load object must be a pickle file.

    Example
    -------
    >>> saved_lr = load_model('lr_model_23122019')

    This will load the previously saved model in saved_lr variable. The file
    must be in the current directory.

    Parameters
    ----------
    model_name : str, default = none
        Name of pickle file to be passed as a string.

    platform: str, default = None
        Name of platform, if loading model from cloud. Current available options are:
        'aws', 'gcp' and 'azure'.

    authentication : dict
        dictionary of applicable authentication tokens.

        When platform = 'aws':
        {'bucket' : 'Name of Bucket on S3'}

        When platform = 'gcp':
        {'project': 'gcp_pycaret', 'bucket' : 'pycaret-test'}

        When platform = 'azure':
        {'container': 'pycaret-test'}

    verbose: bool, default = True
        Success message is not printed when verbose is set to False.

    Returns
    -------
    Model Object

    """

    import pycaret.internal.persistence

    return pycaret.internal.persistence.load_model(
        model_name, platform, authentication, verbose
    )


def automl(optimize: str = "Accuracy", use_holdout: bool = False) -> Any:

    """
    This function returns the best model out of all models created in
    current active environment based on metric defined in optimize parameter.

    Parameters
    ----------
    optimize : str, default = 'Accuracy'
        Other values you can pass in optimize param are 'AUC', 'Recall', 'Precision',
        'F1', 'Kappa', and 'MCC'.

    use_holdout: bool, default = False
        When set to True, metrics are evaluated on holdout set instead of CV.

    """

    function_params_str = ", ".join([f"{k}={v}" for k, v in locals().items()])

    logger = get_logger()

    logger.info("Initializing automl()")
    logger.info(f"automl({function_params_str})")

    # checking optimize parameter
    optimize = _get_metric(optimize)
    if optimize is None:
        raise ValueError(
            f"Optimize method not supported. See docstring for list of available parameters."
        )

    # checking optimize parameter for multiclass
    if _is_multiclass():
        if not optimize.is_multiclass:
            raise TypeError(
                f"Optimization metric not supported for multiclass problems. See docstring for list of other optimization parameters."
            )

    compare_dimension = optimize.display_name
    greater_is_better = optimize.greater_is_better
    optimize = optimize.scorer

    scorer = []

    if use_holdout:
        logger.info("Model Selection Basis : Holdout set")
        for i in master_model_container:
            try:
                pred_holdout = predict_model(i, verbose=False)
            except:
                logger.warning(f"Model {i} is not fitted, running create_model")
                i, _ = create_model_supervised(
                    estimator=i,
                    system=False,
                    verbose=False,
                    cross_validation=False,
                    predict=False,
                    groups=fold_groups_param,
                )
                pull(pop=True)
                pred_holdout = predict_model(i, verbose=False)

            p = pull(pop=True)
            p = p[compare_dimension][0]
            scorer.append(p)

    else:
        logger.info("Model Selection Basis : CV Results on Training set")
        for i in create_model_container:
            r = i[compare_dimension][-2:][0]
            scorer.append(r)

    # returning better model
    if greater_is_better:
        index_scorer = scorer.index(max(scorer))
    else:
        index_scorer = scorer.index(min(scorer))

    automl_result = master_model_container[index_scorer]

    automl_model, _ = create_model_supervised(
        estimator=automl_result,
        system=False,
        verbose=False,
        cross_validation=False,
        predict=False,
        groups=fold_groups_param,
    )

    logger.info(str(automl_model))
    logger.info("automl() succesfully completed......................................")

    return automl_model


def pull(pop=False) -> pd.DataFrame:  # added in pycaret==2.2.0
    """
    Returns latest displayed table.

    Parameters
    ----------
    pop : bool, default = False
        If true, will pop (remove) the returned dataframe from the
        display container.

    Returns
    -------
    pandas.DataFrame
        Equivalent to get_config('display_container')[-1]

    """
    if not display_container:
        return None
    return display_container.pop(-1) if pop else display_container[-1]


def models(
    type: Optional[str] = None, internal: bool = False, raise_errors: bool = True,
) -> pd.DataFrame:

    """
    Returns table of models available in model library.

    Example
    -------
    >>> _all_models = models()

    This will return pandas dataframe with all available
    models and their metadata.

    Parameters
    ----------
    type : str, default = None
        - linear : filters and only return linear models
        - tree : filters and only return tree based models
        - ensemble : filters and only return ensemble models

    internal: bool, default = False
        If True, will return extra columns and rows used internally.

    raise_errors: bool, default = True
        If False, will suppress all exceptions, ignoring models
        that couldn't be created.

    Returns
    -------
    pandas.DataFrame

    """

    model_type = {
        "linear": [
            "lr",
            "ridge",
            "svm",
            "lasso",
            "en",
            "lar",
            "llar",
            "omp",
            "br",
            "ard",
            "par",
            "ransac",
            "tr",
            "huber",
            "kr",
        ],
        "tree": ["dt"],
        "ensemble": [
            "rf",
            "et",
            "gbc",
            "gbr",
            "xgboost",
            "lightgbm",
            "catboost",
            "ada",
        ],
    }

    def filter_model_df_by_type(df):
        if not type:
            return df
        return df[df.index.isin(model_type[type])]

    # Check if type is valid
    if type not in list(model_type) + [None]:
        raise ValueError(
            f"type param only accepts {', '.join(list(model_type) + str(None))}."
        )

    logger.info(f"gpu_param set to {gpu_param}")

    if _ml_usecase == MLUsecase.CLASSIFICATION:
        model_containers = pycaret.containers.models.classification.get_all_model_containers(
            globals(), raise_errors
        )
    elif _ml_usecase == MLUsecase.REGRESSION:
        model_containers = pycaret.containers.models.regression.get_all_model_containers(
            globals(), raise_errors
        )
    elif _ml_usecase == MLUsecase.CLUSTERING:
        model_containers = pycaret.containers.models.clustering.get_all_model_containers(
            globals(), raise_errors
        )
    elif _ml_usecase == MLUsecase.ANOMALY:
        model_containers = pycaret.containers.models.anomaly.get_all_model_containers(
            globals(), raise_errors
        )
    rows = [
        v.get_dict(internal)
        for k, v in model_containers.items()
        if (internal or not v.is_special)
    ]

    df = pd.DataFrame(rows)
    df.set_index("ID", inplace=True, drop=True)

    return filter_model_df_by_type(df)


def get_metrics(
    reset: bool = False, include_custom: bool = True, raise_errors: bool = True,
) -> pd.DataFrame:
    """
    Returns table of metrics available.

    Example
    -------
    >>> metrics = get_metrics()

    This will return pandas dataframe with all available
    metrics and their metadata.

    Parameters
    ----------
    reset: bool, default = False
        If True, will reset all changes made using add_metric() and get_metric().
    include_custom: bool, default = True
        Whether to include user added (custom) metrics or not.
    raise_errors: bool, default = True
        If False, will suppress all exceptions, ignoring models
        that couldn't be created.

    Returns
    -------
    pandas.DataFrame

    """

    if reset and not "_all_metrics" in globals():
        raise ValueError("setup() needs to be ran first.")

    global _all_metrics

    np.random.seed(seed)

    if reset:
        if _ml_usecase == MLUsecase.CLASSIFICATION:
            _all_metrics = pycaret.containers.metrics.classification.get_all_metric_containers(
                globals(), raise_errors
            )
        elif _ml_usecase == MLUsecase.REGRESSION:
            _all_metrics = pycaret.containers.metrics.regression.get_all_metric_containers(
                globals(), raise_errors
            )

    metric_containers = _all_metrics
    rows = [v.get_dict() for k, v in metric_containers.items()]

    df = pd.DataFrame(rows)
    df.set_index("ID", inplace=True, drop=True)

    if not include_custom:
        df = df[df["Custom"] == False]

    return df


def _get_metric(name_or_id: str, metrics: Optional[Any] = None):
    """
    Gets a metric from get_metrics() by name or index.
    """
    if metrics is None:
        metrics = _all_metrics
    metric = None
    try:
        metric = metrics[name_or_id]
        return metric
    except:
        pass

    try:
        metric = next(
            v for k, v in metrics.items() if name_or_id in (v.display_name, v.name)
        )
        return metric
    except:
        pass

    return metric


def add_metric(
    id: str,
    name: str,
    score_func: type,
    target: str = "pred",
    greater_is_better: bool = True,
    multiclass: bool = True,
    **kwargs,
) -> pd.Series:
    """
    Adds a custom metric to be used in all functions.

    Parameters
    ----------
    id: str
        Unique id for the metric.

    name: str
        Display name of the metric.

    score_func: type
        Score function (or loss function) with signature score_func(y, y_pred, **kwargs).

    target: str, default = 'pred'
        The target of the score function.
        - 'pred' for the prediction table
        - 'pred_proba' for pred_proba
        - 'threshold' for decision_function or predict_proba

    greater_is_better: bool, default = True
        Whether score_func is a score function (default), meaning high is good,
        or a loss function, meaning low is good. In the latter case, the
        scorer object will sign-flip the outcome of the score_func.

    multiclass: bool, default = True
        Whether the metric supports multiclass problems.

    **kwargs:
        Arguments to be passed to score function.

    Returns
    -------
    pandas.Series
        The created row as Series.

    """

    if not "_all_metrics" in globals():
        raise ValueError("setup() needs to be ran first.")

    global _all_metrics

    if id in _all_metrics:
        raise ValueError("id already present in metrics dataframe.")

    if _ml_usecase == MLUsecase.CLASSIFICATION:
        new_metric = pycaret.containers.metrics.classification.ClassificationMetricContainer(
            id=id,
            name=name,
            score_func=score_func,
            target=target,
            args=kwargs,
            display_name=name,
            greater_is_better=greater_is_better,
            is_multiclass=bool(multiclass),
            is_custom=True,
        )
    else:
        new_metric = pycaret.containers.metrics.regression.RegressionMetricContainer(
            id=id,
            name=name,
            score_func=score_func,
            args=kwargs,
            display_name=name,
            greater_is_better=greater_is_better,
            is_custom=True,
        )

    _all_metrics[id] = new_metric

    new_metric = new_metric.get_dict()

    new_metric = pd.Series(new_metric, name=id.replace(" ", "_")).drop("ID")

    return new_metric


def remove_metric(name_or_id: str):
    """
    Removes a metric used in all functions.

    Parameters
    ----------
    name_or_id: str
        Display name or ID of the metric.

    """
    if not "_all_metrics" in globals():
        raise ValueError("setup() needs to be ran first.")

    try:
        _all_metrics.pop(name_or_id)
        return
    except:
        pass

    try:
        k_to_remove = next(k for k, v in _all_metrics.items() if v.name == name_or_id)
        _all_metrics.pop(k_to_remove)
        return
    except:
        pass

    raise ValueError(
        f"No metric 'Display Name' or 'ID' (index) {name_or_id} present in the metrics repository."
    )


def get_logs(experiment_name: Optional[str] = None, save: bool = False) -> pd.DataFrame:

    """
    Returns a table with experiment logs consisting
    run details, parameter, metrics and tags.

    Example
    -------
    >>> logs = get_logs()

    This will return pandas dataframe.

    Parameters
    ----------
    experiment_name : str, default = None
        When set to None current active run is used.

    save : bool, default = False
        When set to True, csv file is saved in current directory.

    Returns
    -------
    pandas.DataFrame

    """

    if experiment_name is None:
        exp_name_log_ = exp_name_log
    else:
        exp_name_log_ = experiment_name

    import mlflow
    from mlflow.tracking import MlflowClient

    client = MlflowClient()

    if client.get_experiment_by_name(exp_name_log_) is None:
        raise ValueError(
            "No active run found. Check logging parameter in setup or to get logs for inactive run pass experiment_name."
        )

    exp_id = client.get_experiment_by_name(exp_name_log_).experiment_id
    runs = mlflow.search_runs(exp_id)

    if save:
        file_name = f"{exp_name_log_}_logs.csv"
        runs.to_csv(file_name, index=False)

    return runs


def get_config(variable: str):

    """
    This function is used to access global environment variables.
    Following variables can be accessed:

    - X: Transformed dataset (X)
    - y: Transformed dataset (y)
    - X_train: Transformed train dataset (X)
    - X_test: Transformed test/holdout dataset (X)
    - y_train: Transformed train dataset (y)
    - y_test: Transformed test/holdout dataset (y)
    - seed: random state set through session_id
    - prep_pipe: Transformation pipeline configured through setup
    - fold_shuffle_param: shuffle parameter used in Kfolds
    - n_jobs_param: n_jobs parameter used in model training
    - html_param: html_param configured through setup
    - create_model_container: results grid storage container
    - master_model_container: model storage container
    - display_container: results display container
    - exp_name_log: Name of experiment set through setup
    - logging_param: log_experiment param set through setup
    - log_plots_param: log_plots param set through setup
    - USI: Unique session ID parameter set through setup
    - fix_imbalance_param: fix_imbalance param set through setup
    - fix_imbalance_method_param: fix_imbalance_method param set through setup
    - data_before_preprocess: data before preprocessing
    - target_param: name of target variable
    - gpu_param: use_gpu param configured through setup

    Example
    -------
    >>> X_train = get_config('X_train')

    This will return X_train transformed dataset.

    Returns
    -------
    variable

    """

    import pycaret.internal.utils

    return pycaret.internal.utils.get_config(variable, globals())


def set_config(variable: str, value):

    """
    This function is used to reset global environment variables.
    Following variables can be accessed:

    - X: Transformed dataset (X)
    - y: Transformed dataset (y)
    - X_train: Transformed train dataset (X)
    - X_test: Transformed test/holdout dataset (X)
    - y_train: Transformed train dataset (y)
    - y_test: Transformed test/holdout dataset (y)
    - seed: random state set through session_id
    - prep_pipe: Transformation pipeline configured through setup
    - fold_shuffle_param: shuffle parameter used in Kfolds
    - n_jobs_param: n_jobs parameter used in model training
    - html_param: html_param configured through setup
    - create_model_container: results grid storage container
    - master_model_container: model storage container
    - display_container: results display container
    - exp_name_log: Name of experiment set through setup
    - logging_param: log_experiment param set through setup
    - log_plots_param: log_plots param set through setup
    - USI: Unique session ID parameter set through setup
    - fix_imbalance_param: fix_imbalance param set through setup
    - fix_imbalance_method_param: fix_imbalance_method param set through setup
    - data_before_preprocess: data before preprocessing

    Example
    -------
    >>> set_config('seed', 123)

    This will set the global seed to '123'.

    """

    import pycaret.internal.utils

    return pycaret.internal.utils.set_config(variable, value, globals())


def save_config(file_name: str):

    """
    This function is used to save all enviroment variables to file,
    allowing to later resume modeling without rerunning setup().

    Example
    -------
    >>> save_config('myvars.pkl')

    This will save all enviroment variables to 'myvars.pkl'.

    """

    import pycaret.internal.utils

    return pycaret.internal.utils.save_config(file_name, globals())


def load_config(file_name: str):

    """
    This function is used to load enviroment variables from file created with save_config(),
    allowing to later resume modeling without rerunning setup().


    Example
    -------
    >>> load_config('myvars.pkl')

    This will load all enviroment variables from 'myvars.pkl'.

    """

    global _all_models, _all_models_internal, _all_metrics, X_train

    import pycaret.internal.utils

    r = pycaret.internal.utils.load_config(file_name, globals())

    if _ml_usecase == MLUsecase.CLASSIFICATION:
        _all_models = {
            k: v
            for k, v in pycaret.containers.models.classification.get_all_model_containers(
                globals(), raise_errors=True
            ).items()
            if not v.is_special
        }
        _all_models_internal = pycaret.containers.models.classification.get_all_model_containers(
            globals(), raise_errors=True
        )
        _all_metrics = pycaret.containers.metrics.classification.get_all_metric_containers(
            globals(), raise_errors=True
        )
    elif _ml_usecase == MLUsecase.REGRESSION:
        _all_models = {
            k: v
            for k, v in pycaret.containers.models.regression.get_all_model_containers(
                globals(), raise_errors=True
            ).items()
            if not v.is_special
        }
        _all_models_internal = pycaret.containers.models.regression.get_all_model_containers(
            globals(), raise_errors=True
        )
        _all_metrics = pycaret.containers.metrics.regression.get_all_metric_containers(
            globals(), raise_errors=True
        )
    elif _ml_usecase == MLUsecase.CLUSTERING:
        _all_models = {
            k: v
            for k, v in pycaret.containers.models.clustering.get_all_model_containers(
                globals(), raise_errors=True
            ).items()
            if not v.is_special
        }
        _all_models_internal = pycaret.containers.models.clustering.get_all_model_containers(
            globals(), raise_errors=True
        )
        _all_metrics = pycaret.containers.metrics.clustering.get_all_metric_containers(
            globals(), raise_errors=True
        )
        X_train = X
    elif _ml_usecase == MLUsecase.ANOMALY:
        _all_models = {
            k: v
            for k, v in pycaret.containers.models.anomaly.get_all_model_containers(
                globals(), raise_errors=True
            ).items()
            if not v.is_special
        }
        _all_models_internal = pycaret.containers.models.anomaly.get_all_model_containers(
            globals(), raise_errors=True
        )
        _all_metrics = pycaret.containers.metrics.anomaly.get_all_metric_containers(
            globals(), raise_errors=True
        )
        X_train = X
    return r


def _choose_better(
    models_and_results: list,
    compare_dimension: str,
    fold: int,
    fit_kwargs: Optional[dict] = None,
    groups: Optional[Union[str, Any]] = None,
    display: Optional[Display] = None,
):
    """
    When choose_better is set to True, optimize metric in scoregrid is
    compared with base model created using create_model so that the
    functions return the model with better score only. This will ensure
    model performance is at least equivalent to what is seen in compare_models
    """

    logger = get_logger()
    logger.info("choose_better activated")
    display.update_monitor(1, "Compiling Final Results")
    display.display_monitor()

    if not fit_kwargs:
        fit_kwargs = {}

    for i, x in enumerate(models_and_results):
        if not isinstance(x, tuple):
            models_and_results[i] = (x, None)
        elif isinstance(x[0], str):
            models_and_results[i] = (x[1], None)
        elif len(x) != 2:
            raise ValueError(f"{x} must have lenght 2 but has {len(x)}")

    metric = _get_metric(compare_dimension)

    best_result = None
    best_model = None
    for model, result in models_and_results:
        if result is not None and is_fitted(model):
            result = result.loc["Mean"][compare_dimension]
        else:
            logger.info(
                "SubProcess create_model() called =================================="
            )
            model, _ = create_model_supervised(
                model,
                verbose=False,
                system=False,
                fold=fold,
                fit_kwargs=fit_kwargs,
                groups=groups,
            )
            logger.info(
                "SubProcess create_model() end =================================="
            )
            result = pull(pop=True).loc["Mean"][compare_dimension]
        logger.info(f"{model} result for {compare_dimension} is {result}")
        if not metric.greater_is_better:
            result *= -1
        if best_result is None or best_result < result:
            best_result = result
            best_model = model

    logger.info(f"{best_model} is best model")

    logger.info("choose_better completed")
    return best_model


def _is_multiclass() -> bool:
    """
    Method to check if the problem is multiclass.
    """
    try:
        return _ml_usecase == MLUsecase.CLASSIFICATION and y.value_counts().count() > 2
    except:
        return False


def _get_model_id(e, models=None) -> str:
    """
    Get model id.
    """
    if models is None:
        models = _all_models_internal

    import pycaret.internal.utils

    return pycaret.internal.utils.get_model_id(e, models)


def _get_model_name(e, deep: bool = True, models=None) -> str:
    """
    Get model name.
    """
    if models is None:
        models = _all_models_internal

    import pycaret.internal.utils

    return pycaret.internal.utils.get_model_name(e, models, deep=deep)


def _is_special_model(e, models=None) -> bool:
    """
    Is the model special (eg. VotingClassifier).
    """
    if models is None:
        models = _all_models_internal

    import pycaret.internal.utils

    return pycaret.internal.utils.is_special_model(e, models)


def _calculate_metrics_supervised(
    y_test, pred, pred_prob, weights: Optional[list] = None,
) -> dict:
    """
    Calculate all metrics in _all_metrics.
    """
    from pycaret.internal.utils import calculate_metrics

    try:
        return calculate_metrics(
            metrics=_all_metrics,
            y_test=y_test,
            pred=pred,
            pred_proba=pred_prob,
            weights=weights,
        )
    except:
        ml_usecase = get_ml_task(y_test)
        if ml_usecase == MLUsecase.CLASSIFICATION:
            metrics = pycaret.containers.metrics.classification.get_all_metric_containers(
                globals(), True
            )
        elif ml_usecase == MLUsecase.REGRESSION:
            metrics = pycaret.containers.metrics.regression.get_all_metric_containers(
                globals(), True
            )
        return calculate_metrics(
            metrics=metrics,
            y_test=y_test,
            pred=pred,
            pred_proba=pred_prob,
            weights=weights,
        )


def _calculate_metrics_unsupervised(
    X, labels, ground_truth=None, ml_usecase=None
) -> dict:
    """
    Calculate all metrics in _all_metrics.
    """
    from pycaret.internal.utils import calculate_unsupervised_metrics

    if ml_usecase is None:
        ml_usecase = _ml_usecase

    try:
        return calculate_unsupervised_metrics(
            metrics=_all_metrics, X=X, labels=labels, ground_truth=ground_truth
        )
    except:
        if ml_usecase == MLUsecase.CLUSTERING:
            metrics = pycaret.containers.metrics.clustering.get_all_metric_containers(
                globals(), True
            )
        return calculate_unsupervised_metrics(
            metrics=metrics, X=X, labels=labels, ground_truth=ground_truth
        )


def get_ml_task(y):
    c1 = y.dtype == "int64"
    c2 = y.nunique() <= 20
    c3 = y.dtype.name in ["object", "bool", "category"]
    if ((c1) & (c2)) | (c3):
        ml_usecase = MLUsecase.CLASSIFICATION
    else:
        ml_usecase = MLUsecase.REGRESSION
    return ml_usecase


def _mlflow_log_model(
    model,
    model_results,
    score_dict: dict,
    source: str,
    runtime: float,
    model_fit_time: float,
    _prep_pipe,
    log_holdout: bool = True,
    log_plots: bool = False,
    tune_cv_results=None,
    URI=None,
    display: Optional[Display] = None,
):
    logger = get_logger()

    logger.info("Creating MLFlow logs")

    # Creating Logs message monitor
    if display:
        display.update_monitor(1, "Creating Logs")
        display.display_monitor()

    # import mlflow
    import mlflow
    import mlflow.sklearn

    mlflow.set_experiment(exp_name_log)

    full_name = _get_model_name(model)
    logger.info(f"Model: {full_name}")

    with mlflow.start_run(run_name=full_name) as run:

        # Get active run to log as tag
        RunID = mlflow.active_run().info.run_id

        # Log model parameters
        pipeline_estimator_name = get_pipeline_estimator_label(model)
        if pipeline_estimator_name:
            params = model.named_steps[pipeline_estimator_name]
        else:
            params = model

        # get regressor from meta estimator
        params = get_estimator_from_meta_estimator(params)

        try:
            try:
                params = params.get_all_params()
            except:
                params = params.get_params()
        except:
            logger.warning("Couldn't get params for model. Exception:")
            logger.warning(traceback.format_exc())
            params = {}

        for i in list(params):
            v = params.get(i)
            if len(str(v)) > 250:
                params.pop(i)

        logger.info(f"logged params: {params}")
        mlflow.log_params(params)

        # Log metrics
        mlflow.log_metrics(score_dict)

        # set tag of compare_models
        mlflow.set_tag("Source", source)

        if not URI:
            import secrets

            URI = secrets.token_hex(nbytes=4)
        mlflow.set_tag("URI", URI)
        mlflow.set_tag("USI", USI)
        mlflow.set_tag("Run Time", runtime)
        mlflow.set_tag("Run ID", RunID)

        # Log training time in seconds
        mlflow.log_metric("TT", model_fit_time)

        # Log the CV results as model_results.html artifact
        if not _is_unsupervised(_ml_usecase):
            try:
                model_results.data.to_html("Results.html", col_space=65, justify="left")
            except:
                model_results.to_html("Results.html", col_space=65, justify="left")
            mlflow.log_artifact("Results.html")
            os.remove("Results.html")

            if log_holdout:
                # Generate hold-out predictions and save as html
                try:
                    holdout = predict_model(model, verbose=False)
                    holdout_score = pull(pop=True)
                    del holdout
                    holdout_score.to_html("Holdout.html", col_space=65, justify="left")
                    mlflow.log_artifact("Holdout.html")
                    os.remove("Holdout.html")
                except:
                    logger.warning(
                        "Couldn't create holdout prediction for model, exception below:"
                    )
                    logger.warning(traceback.format_exc())

        # Log AUC and Confusion Matrix plot

        if log_plots:

            logger.info(
                "SubProcess plot_model() called =================================="
            )

            def _log_plot(plot):
                try:
                    plot_name = plot_model(
                        model, plot=plot, verbose=False, save=True, system=False
                    )
                    mlflow.log_artifact(plot_name)
                    os.remove(plot_name)
                except Exception as e:
                    logger.warning(e)

            for plot in log_plots:
                _log_plot(plot)

            logger.info(
                "SubProcess plot_model() end =================================="
            )

        # Log hyperparameter tuning grid
        if tune_cv_results:
            d1 = tune_cv_results.get("params")
            dd = pd.DataFrame.from_dict(d1)
            dd["Score"] = tune_cv_results.get("mean_test_score")
            dd.to_html("Iterations.html", col_space=75, justify="left")
            mlflow.log_artifact("Iterations.html")
            os.remove("Iterations.html")

        # get default conda env
        from mlflow.sklearn import get_default_conda_env

        default_conda_env = get_default_conda_env()
        default_conda_env["name"] = f"{exp_name_log}-env"
        default_conda_env.get("dependencies").pop(-3)
        dependencies = default_conda_env.get("dependencies")[-1]
        from pycaret.utils import __version__

        dep = f"pycaret=={__version__}"
        dependencies["pip"] = [dep]

        # define model signature
        from mlflow.models.signature import infer_signature

        try:
            signature = infer_signature(
                data_before_preprocess.drop([target_param], axis=1)
            )
        except:
            logger.warning("Couldn't infer MLFlow signature.")
            signature = None
        if not _is_unsupervised(_ml_usecase):
            input_example = (
                data_before_preprocess.drop([target_param], axis=1).iloc[0].to_dict()
            )
        else:
            input_example = data_before_preprocess.iloc[0].to_dict()

        # log model as sklearn flavor
        prep_pipe_temp = deepcopy(_prep_pipe)
        prep_pipe_temp.steps.append(["trained_model", model])
        mlflow.sklearn.log_model(
            prep_pipe_temp,
            "model",
            conda_env=default_conda_env,
            signature=signature,
            input_example=input_example,
        )
        del prep_pipe_temp
    gc.collect()


def _get_columns_to_stratify_by(
    X: pd.DataFrame, y: pd.DataFrame, stratify: Union[bool, List[str]], target: str
) -> pd.DataFrame:
    if not stratify:
        stratify = None
    else:
        if isinstance(stratify, list):
            data = pd.concat([X, y], axis=1)
            if not all(col in data.columns for col in stratify):
                raise ValueError("Column to stratify by does not exist in the dataset.")
            stratify = data[stratify]
        else:
            stratify = y
    return stratify


def _get_cv_splitter(fold, ml_usecase: Optional[MLUsecase] = None):
    if not ml_usecase:
        ml_usecase = _ml_usecase

    import pycaret.internal.utils

    return pycaret.internal.utils.get_cv_splitter(
        fold,
        default=fold_generator,
        seed=seed,
        shuffle=fold_shuffle_param,
        int_default="stratifiedkfold"
        if ml_usecase == MLUsecase.CLASSIFICATION
        else "kfold",
    )


def _get_cv_n_folds(fold, X, y=None, groups=None):
    import pycaret.internal.utils

    return pycaret.internal.utils.get_cv_n_folds(
        fold, default=fold_generator, X=X, y=y, groups=groups
    )


def _get_pipeline_fit_kwargs(pipeline, fit_kwargs: dict) -> dict:
    import pycaret.internal.pipeline

    return pycaret.internal.pipeline.get_pipeline_fit_kwargs(pipeline, fit_kwargs)


def _get_groups(groups, ml_usecase: Optional[MLUsecase] = None):
    import pycaret.internal.utils

    return pycaret.internal.utils.get_groups(groups, X_train, fold_groups_param)<|MERGE_RESOLUTION|>--- conflicted
+++ resolved
@@ -3669,13 +3669,9 @@
           ``pip install scikit-optimize``
         - 'hyperopt' - Tree-structured Parzen Estimator search using Hyperopt
           ``pip install hyperopt``
-<<<<<<< HEAD
+        - 'optuna' - Tree-structured Parzen Estimator search using Optuna
+          ``pip install optuna``
         - 'bohb' - Bayesian search using HpBandSter
-=======
-        - 'optuna' - Tree-structured Parzen Estimator search using Optuina 
-          ``pip install optuna``
-        - 'bohb' - Bayesian search using HpBandSter 
->>>>>>> 6738acdb
           ``pip install hpbandster ConfigSpace``
 
         'optuna' possible values:
