--- conflicted
+++ resolved
@@ -5613,10 +5613,9 @@
     plot : str, default = auc
         Enter abbreviation of type of plot. The current list of plots supported are (Plot - Name):
 
-<<<<<<< HEAD
 
         * 'residuals_interactive' - Interactive Residual plots
-        * 'auc' - Area Under the Curve                 
+        * 'auc' - Area Under the Curve
         * 'threshold' - Discrimination Threshold           
         * 'pr' - Precision Recall Curve                  
         * 'confusion_matrix' - Confusion Matrix    
@@ -5630,22 +5629,6 @@
         * 'vc' - Validation Curve                  
         * 'dimension' - Dimension Learning           
         * 'feature' - Feature Importance              
-=======
-        * 'auc' - Area Under the Curve
-        * 'threshold' - Discrimination Threshold
-        * 'pr' - Precision Recall Curve
-        * 'confusion_matrix' - Confusion Matrix
-        * 'error' - Class Prediction Error
-        * 'class_report' - Classification Report
-        * 'boundary' - Decision Boundary
-        * 'rfe' - Recursive Feature Selection
-        * 'learning' - Learning Curve
-        * 'manifold' - Manifold Learning
-        * 'calibration' - Calibration Curve
-        * 'vc' - Validation Curve
-        * 'dimension' - Dimension Learning
-        * 'feature' - Feature Importance
->>>>>>> ad629e7a
         * 'feature_all' - Feature Importance (All)
         * 'parameter' - Model Hyperparameter
         * 'lift' - Lift Curve
@@ -8396,6 +8379,7 @@
             label_column.replace(replacement_mapper, inplace=True)
 
     # prediction starts here
+
     pred = np.nan_to_num(estimator.predict(X_test_))
 
     try:
