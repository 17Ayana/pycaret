--- conflicted
+++ resolved
@@ -2437,10 +2437,7 @@
             None
 
         """
-<<<<<<< HEAD
-        data, train, test, predictions, cv = None, None, None, None, None
-        prediction_interval_flag = False
-=======
+
         available_plots_common = ["ts", "train_test_split", "cv", "acf", "pacf"]
         available_plots_data = available_plots_common + ["diagnostics"]
         available_plots_model = available_plots_common + ["forecast", "residuals"]
@@ -2453,7 +2450,8 @@
             plot = "forecast"
 
         data, train, test, predictions, cv, model_name = None, None, None, None, None, None
->>>>>>> 45190e53
+        prediction_interval_flag = False
+
 
         if plot == "ts":
             data = self._get_y_data(split="all")
@@ -2508,10 +2506,7 @@
             model_name=model_name,
             return_data=return_data,
             show=system,
-<<<<<<< HEAD
             prediction_interval_flag = prediction_interval_flag
-=======
->>>>>>> 45190e53
         )
 
         return plot_data
