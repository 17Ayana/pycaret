import pytest

import numpy as np  # type: ignore
import pandas as pd  # type: ignore

from pycaret.datasets import get_data
from pycaret.internal.pycaret_experiment import TimeSeriesExperiment
from pycaret.containers.models.time_series import get_all_model_containers

#############################
#### Fixtures Start Here ####
#############################


@pytest.fixture(scope="session", name="load_pos_and_neg_data")
def load_pos_and_neg_data():
    """Load Pycaret Airline dataset (with some negative values)."""
    data = get_data("airline")
    data = data - 400  # simulate negative values
    return data


@pytest.fixture(scope="session", name="load_uni_exo_data_target")
def load_uni_exo_data_target():
    """Load Pycaret Univariate data with exogenous variables."""
    data = get_data("uschange")
    target = "Consumption"
    return data, target


@pytest.fixture(scope="session", name="load_models_uni_exo")
def load_models_uni_exo():
    """Load models that support univariate date with exogenous variables."""
    # TODO: Later, get this dynamically from sktime
    models = ["arima", "auto_arima"]
    return models


@pytest.fixture(scope="session", name="load_models_uni_mix_exo_noexo")
def load_models_uni_mix_exo_noexo():
    """Load a sample mix of models that support univariate date with
    exogenous variables and those that do not."""
    # TODO: Later, get this dynamically from sktime
    models = ["naive", "ets", "arima"]
    return models


@pytest.fixture(scope="session", name="load_pos_data")
def load_pos_data():
    """Load Pycaret Airline dataset."""
    data = get_data("airline")
    return data


@pytest.fixture(scope="session", name="load_setup")
def load_setup(load_pos_and_neg_data):
    """Create a TimeSeriesExperiment to test module functionalities"""
    exp = TimeSeriesExperiment()

    fh = np.arange(1, 13)
    fold = 2

    return exp.setup(
        data=load_pos_and_neg_data,
        fh=fh,
        fold=fold,
        fold_strategy="sliding",
        verbose=False,
        session_id=42,
    )


@pytest.fixture(scope="session", name="load_models")
def load_ts_models(load_setup):
    """Load all time series module models"""
<<<<<<< HEAD
    exp = load_setup
    model_containers = get_all_model_containers(exp)

    from .time_series_test_utils import (
        _BLEND_TEST_MODELS,
    )  # TODO Put it back once preprocessing supports series as X

=======
    globals_dict = {
        "seed": 0,
        "n_jobs_param": -1,
        "gpu_param": False,
        "X_train": pd.DataFrame(get_data("airline")),
        "enforce_pi": False,
        "sp_to_use": 12,
    }
    ts_models = get_all_model_containers(globals_dict)
    ts_experiment = load_setup
>>>>>>> 01ada43f
    ts_estimators = [
        exp.create_model(key)
        for key in model_containers.keys()
        if key in _BLEND_TEST_MODELS
    ]

    return ts_estimators


###########################
#### Fixtures End Here ####
###########################<|MERGE_RESOLUTION|>--- conflicted
+++ resolved
@@ -6,6 +6,9 @@
 from pycaret.datasets import get_data
 from pycaret.internal.pycaret_experiment import TimeSeriesExperiment
 from pycaret.containers.models.time_series import get_all_model_containers
+
+from .time_series_test_utils import _BLEND_TEST_MODELS
+
 
 #############################
 #### Fixtures Start Here ####
@@ -73,15 +76,6 @@
 @pytest.fixture(scope="session", name="load_models")
 def load_ts_models(load_setup):
     """Load all time series module models"""
-<<<<<<< HEAD
-    exp = load_setup
-    model_containers = get_all_model_containers(exp)
-
-    from .time_series_test_utils import (
-        _BLEND_TEST_MODELS,
-    )  # TODO Put it back once preprocessing supports series as X
-
-=======
     globals_dict = {
         "seed": 0,
         "n_jobs_param": -1,
@@ -92,10 +86,9 @@
     }
     ts_models = get_all_model_containers(globals_dict)
     ts_experiment = load_setup
->>>>>>> 01ada43f
     ts_estimators = [
-        exp.create_model(key)
-        for key in model_containers.keys()
+        ts_experiment.create_model(key)
+        for key in ts_models.keys()
         if key in _BLEND_TEST_MODELS
     ]
 
