--- conflicted
+++ resolved
@@ -216,13 +216,9 @@
     data = load_data #_check_data_for_prophet(name, load_data)
 
     exp.setup(
-<<<<<<< HEAD
         data=data,
         fold=3,
-=======
-        data=load_data,
         fold=2,
->>>>>>> 5a5ff870
         fh=fh,
         fold_strategy="sliding",
         verbose=False,
@@ -243,15 +239,10 @@
     assert isinstance(y_pred, pd.Series)
     assert np.all(y_pred.index == expected_period_index)
 
-<<<<<<< HEAD
-    fh_index = fh if isinstance(fh, int) else fh[-1]
-    expected_period_index = data.iloc[-fh_index:].index
-=======
     # With Prediction Interval (default alpha = 0.05)
     y_pred = exp.predict_model(model, return_pred_int=True)
     assert isinstance(y_pred, pd.DataFrame)
     assert np.all(y_pred.columns == ["y_pred", "lower", "upper"])
->>>>>>> 5a5ff870
     assert np.all(y_pred.index == expected_period_index)
 
     # With Prediction Interval (alpha = 0.2)
@@ -477,16 +468,9 @@
 def test_tune_model_grid(model, load_data):
     exp = TimeSeriesExperiment()
     fh = 12
-<<<<<<< HEAD
-    fold = 3
-    data = load_data #_check_data_for_prophet(model, load_data)
-
-    exp.setup(data=data, fold=fold, fh=fh, fold_strategy="expanding")
-=======
     fold = 2
 
     exp.setup(data=load_data, fold=fold, fh=fh, fold_strategy="sliding")
->>>>>>> 5a5ff870
 
     model_obj = exp.create_model(model)
     tuned_model_obj = exp.tune_model(model_obj, search_algorithm="grid")
@@ -501,27 +485,16 @@
 def test_tune_model_random(model, load_data):
     exp = TimeSeriesExperiment()
     fh = 12
-<<<<<<< HEAD
-    fold = 3
-    data = load_data#_check_data_for_prophet(model, load_data)
-
-    exp.setup(data=data, fold=fold, fh=fh, fold_strategy="expanding")
-=======
     fold = 2
 
     exp.setup(data=load_data, fold=fold, fh=fh, fold_strategy="sliding")
->>>>>>> 5a5ff870
 
     model_obj = exp.create_model(model)
     tuned_model_obj = exp.tune_model(model_obj)  # default search_algorithm = "random"
     y_pred = exp.predict_model(tuned_model_obj)
     assert isinstance(y_pred, pd.Series)
 
-<<<<<<< HEAD
     expected_period_index = data.iloc[-fh:].index
-    assert np.all(y_pred.index == expected_period_index)
-=======
-    expected_period_index = load_data.iloc[-fh:].index
     assert np.all(y_pred.index == expected_period_index)
 
 
@@ -636,5 +609,4 @@
     assert (
         exceptionmsg
         == f"`search_algorithm` must be one of 'None, random, grid'. You passed '{search_algorithm}'."
-    )
->>>>>>> 5a5ff870
+    )